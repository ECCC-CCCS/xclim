# noqa: D100
from typing import Optional, Tuple

import numpy as np
import xarray as xr

from xclim.core.units import convert_units_to, declare_units

__all__ = [
    "tas",
    "uas_vas_2_sfcwind",
    "sfcwind_2_uas_vas",
    "saturation_vapor_pressure",
    "relative_humidity",
    "specific_humidity",
]


@declare_units("[temperature]", tasmin="[temperature]", tasmax="[temperature]")
def tas(tasmin: xr.DataArray, tasmax: xr.DataArray) -> xr.DataArray:
    """Average temperature from minimum and maximum temperatures.

    We assume a symmetrical distribution for the temperature and retrieve the average value as Tg = (Tx + Tn) / 2

    Parameters
    ----------
    tasmin : xarray.DataArray
        Minimum (daily) temperature [℃] or [K]
    tasmax : xarray.DataArray
        Maximum (daily) temperature [℃] or [K]

    Returns
    -------
    xarray.DataArray
        Mean (daily) temperature [same units as tasmin]
    """
    tasmax = convert_units_to(tasmax, tasmin)
    tas = (tasmax + tasmin) / 2
    tas.attrs["units"] = tasmin.attrs["units"]
    return tas


<<<<<<< HEAD
@declare_units(None, check_output=False, uas="[speed]", vas="[speed]")
def uas_vas_2_sfcwind(
    uas: xr.DataArray, vas: xr.DataArray, return_direction: bool = True
) -> Tuple[
    xr.DataArray, Optional[xr.DataArray]
]:  # FIXME: uas and vas should not be positional args, this is asking for trouble.
    """Convert eastward and northward wind components to wind speed and direction.
=======
@declare_units(
    ["m/s", "degree"], uas="[speed]", vas="[speed]", calm_wind_thresh="[speed]"
)
def uas_vas_2_sfcwind(uas: xr.DataArray, vas: xr.DataArray, calm_wind_thresh="0.5 m/s"):
    """Wind speed and direction from the eastward and northward wind components.

    Computes the magnitude and angle of the wind vector from its northward and eastward components,
    following the meteorological convention that sets calm wind to a direction of 0° and northerly wind to 360°.
>>>>>>> a9405bd3

    Parameters
    ----------
    uas : xr.DataArray
      Eastward wind velocity (m s-1)
    vas : xr.DataArray
      Northward wind velocity (m s-1)
    calm_wind_thresh : str
      The threshold under which winds are considered "calm" and for which the direction
      is set to 0. On the Beaufort scale, calm winds are defined as < 0.5 m/s.

    Returns
    -------
    wind : xr.DataArray
      Wind velocity (m s-1)
<<<<<<< HEAD
    windfromdir : xr.DataArray, Optional
      Direction from which the wind blows, following the meteorological convention where 360 stands for North.
=======
    windfromdir : xr.DataArray
      Direction from which the wind blows, following the meteorological convention where
      360 stands for North and 0 for calm winds.
>>>>>>> a9405bd3

    Notes
    -----
    Winds with a velocity less than `calm_wind_thresh` are given a wind direction of 0°,
    while stronger northerly winds are set to 360°.
    """
    # Converts the wind speed to m s-1
    uas = convert_units_to(uas, "m/s")
    vas = convert_units_to(vas, "m/s")
    wind_thresh = convert_units_to(calm_wind_thresh, "m/s")

    # Wind speed is the hypotenuse of "uas" and "vas"
    wind = np.hypot(uas, vas)

<<<<<<< HEAD
    if not return_direction:
        wind.attrs["units"] = "m s-1"
        return wind, None

    # TODO Attributes should be set by the indicator, but there are no multi-output indicators, so we set them anyway if return_direction is True,
    # Add attributes to wind. This is done by copying uas' attributes and overwriting a few of them
    wind.attrs = uas.attrs
    wind.name = "sfcWind"
    wind.attrs["units"] = "m s-1"
    wind.attrs["standard_name"] = "wind_speed"
    wind.attrs["long_name"] = "Near-Surface Wind Speed"
=======
>>>>>>> a9405bd3
    # Calculate the angle
    windfromdir_math = np.degrees(np.arctan2(vas, uas))

    # Convert the angle from the mathematical standard to the meteorological standard
    windfromdir = (270 - windfromdir_math) % 360.0

    # According to the meteorological standard, calm winds must have a direction of 0°
    # while northerly winds have a direction of 360°
    # On the Beaufort scale, calm winds are defined as < 0.5 m/s
    windfromdir = xr.where(windfromdir.round() == 0, 360, windfromdir)
    windfromdir = xr.where(wind < wind_thresh, 0, windfromdir)

    return wind, windfromdir


<<<<<<< HEAD
@declare_units(None, check_output=False, wind="[speed]", windfromdir="[]")
def sfcwind_2_uas_vas(
    wind: xr.DataArray, windfromdir: xr.DataArray
) -> Tuple[
    xr.DataArray, xr.DataArray
]:  # FIXME: uas and vas should not be positional args, this is asking for trouble.
    """Convert wind speed and direction to eastward and northward wind components.
=======
@declare_units(["m s-1", "m s-1"], sfcWind="[speed]", sfcWindfromdir="[]")
def sfcwind_2_uas_vas(sfcWind: xr.DataArray, sfcWindfromdir: xr.DataArray):
    """Eastward and northward wind components from the wind speed and direction.

    Compute the eastward and northward wind components from the wind speed and direction.
>>>>>>> a9405bd3

    Parameters
    ----------
    sfcWind : xr.DataArray
      Wind velocity (m s-1)
    sfcWindfromdir : xr.DataArray
      Direction from which the wind blows, following the meteorological convention
      where 360 stands for North.

    Returns
    -------
    uas : xr.DataArray
      Eastward wind velocity (m s-1)
    vas : xr.DataArray
      Northward wind velocity (m s-1)

    """
    # Converts the wind speed to m s-1
    sfcWind = convert_units_to(sfcWind, "m/s")

    # Converts the wind direction from the meteorological standard to the mathematical standard
    windfromdir_math = (-sfcWindfromdir + 270) % 360.0

    # TODO: This commented part should allow us to resample subdaily wind, but needs to be cleaned up and put elsewhere
    # if resample is not None:
    #     wind = wind.resample(time=resample).mean(dim='time', keep_attrs=True)
    #
    #     # nb_per_day is the number of values each day. This should be calculated
    #     windfromdir_math_per_day = windfromdir_math.reshape((len(wind.time), nb_per_day))
    #     # Averages the subdaily angles around a circle, i.e. mean([0, 360]) = 0, not 180
    #     windfromdir_math = np.concatenate([[degrees(phase(sum(rect(1, radians(d)) for d in angles) / len(angles)))]
    #                                       for angles in windfromdir_math_per_day])

    uas = sfcWind * np.cos(np.radians(windfromdir_math))
    vas = sfcWind * np.sin(np.radians(windfromdir_math))
    return uas, vas


@declare_units("Pa", tas="[temperature]", ice_thresh="[temperature]")
def saturation_vapor_pressure(
    tas: xr.DataArray, ice_thresh: str = None, method: str = "sonntag90"
) -> xr.DataArray:
    """Saturation vapor pressure from temperature.

    Parameters
    ----------
    tas : xr.DataArray
        Temperature array
    ice_thresh : str
        Threshold temperature under which to switch to equations in reference to ice instead of water.
        If None (default) everything is computed with reference to water.
    method : {"dewpoint", "goffgratch46", "sonntag90", "tetens30", "wmo08"}
        Which method to use, see notes.

    Notes
    -----
    In all cases implemented here :math:`log(e_{sat})` is an empirically fitted function (usually a polynomial)
    where coefficients can be different when ice is taken as reference instead of water. Available methods are:

    - "goffgratch46" or "GG46", based on [goffgratch46]_, values and equation taken from [voemel]_.
    - "sonntag90" or "SO90", taken from [sonntag90]_.
    - "tetens30" or "TE30", based on [tetens30]_, values and equation taken from [voemel]_.
    - "wmo08" or "WMO08", taken from [wmo08]_.


    References
    ----------
    .. [goffgratch46] Goff, J. A., and S. Gratch (1946) Low-pressure properties of water from -160 to 212 °F, in Transactions of the American Society of Heating and Ventilating Engineers, pp 95-122, presented at the 52nd annual meeting of the American Society of Heating and Ventilating Engineers, New York, 1946.
    .. [sonntag90] Sonntag, D. (1990). Important new values of the physical constants of 1986, vapour pressure formulations based on the ITS-90, and psychrometer formulae. Zeitschrift für Meteorologie, 40(5), 340-344.
    .. [tetens30] Tetens, O. 1930. Über einige meteorologische Begriffe. Z. Geophys 6: 207-309.
    .. [voemel] http://cires1.colorado.edu/~voemel/vp.html
    .. [wmo08] World Meteorological Organization. (2008). Guide to meteorological instruments and methods of observation. Geneva, Switzerland: World Meteorological Organization. https://www.weather.gov/media/epz/mesonet/CWOP-WMO8.pdf
    """
    if ice_thresh is not None:
        thresh = convert_units_to(ice_thresh, "degK")
    else:
        thresh = convert_units_to("0 K", "degK")
    ref_is_water = tas > thresh

    if method in ["sonntag90", "SO90"]:
        e_sat = xr.where(
            ref_is_water,
            100
            * np.exp(  # Where ref_is_water is True, x100 is to convert hPa to Pa
                -6096.9385 / tas
                + 16.635794
                + -2.711193e-2 * tas
                + 1.673952e-5 * tas ** 2
                + 2.433502 * np.log(tas)  # numpy's log is ln
            ),
            100
            * np.exp(  # Where ref_is_water is False (thus ref is ice)
                -6024.5282 / tas
                + 24.7219
                + 1.0613868e-2 * tas
                + -1.3198825e-5 * tas ** 2
                + -0.49382577 * np.log(tas)
            ),
        )
    elif method in ["tetens30", "TE30"]:
        e_sat = xr.where(
            ref_is_water,
            610.78 * np.exp(17.269388 * (tas - 273.16) / (tas - 35.86)),
            610.78 * np.exp(21.8745584 * (tas - 273.16) / (tas - 7.66)),
        )
    elif method in ["goffgratch46", "GG46"]:
        Tb = 373.16  # Water boiling temp [K]
        eb = 101325  # e_sat at Tb [Pa]
        Tp = 273.16  # Triple-point temperature [K]
        ep = 611.73  # e_sat at Tp [Pa]
        e_sat = xr.where(
            ref_is_water,
            eb
            * 10
            ** (
                -7.90298 * ((Tb / tas) - 1)
                + 5.02808 * np.log10(Tb / tas)
                + -1.3817e-7 * (10 ** (11.344 * (1 - tas / Tb)) - 1)
                + 8.1328e-3 * (10 ** (-3.49149 * ((Tb / tas) - 1)) - 1)
            ),
            ep
            * 10
            ** (
                -9.09718 * ((Tp / tas) - 1)
                + -3.56654 * np.log10(Tp / tas)
                + 0.876793 * (1 - tas / Tp)
            ),
        )
    elif method in ["wmo08", "WMO08"]:
        e_sat = xr.where(
            ref_is_water,
            611.2 * np.exp(17.62 * (tas - 273.16) / (tas - 30.04)),
            611.2 * np.exp(22.46 * (tas - 273.16) / (tas - 0.54)),
        )
    else:
        raise ValueError(
            f"Method {method} is not in ['sonntag90', 'tetens30', 'goffgratch46', 'wmo08']"
        )

    return e_sat


@declare_units(
    "%",
    tas="[temperature]",
    dtas="[temperature]",
    huss="[]",
    ps="[pressure]",
    ice_thresh="[temperature]",
)
def relative_humidity(
    tas: xr.DataArray,
    dtas: xr.DataArray = None,
    huss: xr.DataArray = None,
    ps: xr.DataArray = None,
    ice_thresh: str = None,
    method: str = "sonntag90",
    invalid_values: str = "clip",
) -> xr.DataArray:
    r"""
    Relative humidity.

    Compute relative humidity from temperature and either dewpoint temperature or specific humidity and pressure through the saturation vapor pressure.

    Parameters
    ----------
    tas : xr.DataArray
        Temperature array
    dtas : xr.DataArray
        Dewpoint temperature, if specified, overrides huss and ps.
    huss : xr.DataArray
        Specific Humidity
    ps : xr.DataArray
        Air Pressure
    ice_thresh : str
        Threshold temperature under which to switch to equations in reference to ice instead of water.
        If None (default) everything is computed with reference to water. Does nothing if 'method' is "bohren98".
    method : {"bohren98", "goffgratch46", "sonntag90", "tetens30", "wmo08"}
        Which method to use, see notes of this function and of `saturation_vapor_pressure`.
    invalid_values : {"clip", "mask", None}
        What to do with values outside the 0-100 range. If "clip" (default), clips everything to 0 - 100,
        if "mask", replaces values outside the range by np.nan, and if `None` , does nothing.

    Notes
    -----
    In the following, let :math:`T`, :math:`T_d`, :math:`q` and :math:`p` be the temperature,
    the dew point temperature, the specific humidity and the air pressure.

    **For the "bohren98" method** : This method does not use the saturation vapor pressure directly,
    but rather uses an approximation of the ratio of :math:`\frac{e_{sat}(T_d)}{e_{sat}(T)}`.
    With :math:`L` the enthalpy of vaporization of water and :math:`R_w` the gas constant for water vapor,
    the relative humidity is computed as:

    .. math::

        RH = e^{\frac{-L (T - T_d)}{R_wTT_d}}

    From [BohrenAlbrecht1998]_, formula taken from [Lawrence2005]_. :math:`L = 2.5\times 10^{-6}` J kg-1, exact for :math:`T = 273.15` K, is used.

    **Other methods**: With :math:`w`, :math:`w_{sat}`, :math:`e_{sat}` the mixing ratio,
    the saturation mixing ratio and the saturation vapor pressure.
    If the dewpoint temperature is given, relative humidity is computed as:

    .. math::

        RH = 100\frac{e_{sat}(T_d)}{e_{sat}(T)}

    Otherwise, the specific humidity and the air pressure must be given so relative humidity can be computed as:

    .. math::

        RH = 100\frac{w}{w_{sat}}
        w = \frac{q}{1-q}
        w_{sat} = 0.622\frac{e_{sat}}{P - e_{sat}}

    The methods differ by how :math:`e_{sat}` is computed. See the doc of :py:meth:`xclim.core.utils.saturation_vapor_pressure`.

    References
    ----------
    .. [Lawrence2005] Lawrence, M.G. (2005). The Relationship between Relative Humidity and the Dewpoint Temperature in Moist Air: A Simple Conversion and Applications. Bull. Amer. Meteor. Soc., 86, 225–234, https://doi.org/10.1175/BAMS-86-2-225
    .. [BohrenAlbrecht1998] Craig F. Bohren, Bruce A. Albrecht. Atmospheric Thermodynamics. Oxford University Press, 1998.
    """
    if method in ("bohren98", "BA90"):
        if dtas is None:
            raise ValueError("To use method 'bohren98' (BA98), dewpoint must be given.")
        dtas = convert_units_to(dtas, "degK")
        tas = convert_units_to(tas, "degK")
        L = 2.501e6
        Rw = (461.5,)
        rh = 100 * np.exp(-L * (tas - dtas) / (Rw * tas * dtas))  # type: ignore
    elif dtas is not None:
        e_sat_dt = saturation_vapor_pressure(
            tas=dtas, ice_thresh=ice_thresh, method=method
        )
        e_sat_t = saturation_vapor_pressure(
            tas=tas, ice_thresh=ice_thresh, method=method
        )
        rh = 100 * e_sat_dt / e_sat_t  # type: ignore
    else:
        ps = convert_units_to(ps, "Pa")
        huss = convert_units_to(huss, "")
        tas = convert_units_to(tas, "degK")

        e_sat = saturation_vapor_pressure(tas=tas, ice_thresh=ice_thresh, method=method)

        w = huss / (1 - huss)
        w_sat = 0.62198 * e_sat / (ps - e_sat)  # type: ignore
        rh = 100 * w / w_sat

    if invalid_values == "clip":
        rh = rh.clip(0, 100)
    elif invalid_values == "mask":
        rh = rh.where((rh <= 100) & (rh >= 0))

    return rh


@declare_units(
    "",
    tas="[temperature]",
    rh="[]",
    ps="[pressure]",
    ice_thresh="[temperature]",
)
def specific_humidity(
    tas: xr.DataArray,
    rh: xr.DataArray,
    ps: xr.DataArray = None,
    ice_thresh: str = None,
    method: str = "sonntag90",
    invalid_values: str = None,
) -> xr.DataArray:
    r"""Specific humidity from temperature, relative humidity and pressure.

    Parameters
    ----------
    tas : xr.DataArray
        Temperature array
    rh : xr.DataArrsay
    ps : xr.DataArray
        Air Pressure
    ice_thresh : str
        Threshold temperature under which to switch to equations in reference to ice instead of water.
        If None (default) everything is computed with reference to water.
    method : {"goffgratch46", "sonntag90", "tetens30", "wmo08"}
        Which method to use, see notes of this function and of `saturation_vapor_pressure`.
    invalid_values : {"clip", "mask", None}
        What to do with values larger than the saturation specific humidity and lower than 0.
        If "clip" (default), clips everything to 0 - q_sat
        if "mask", replaces values outside the range by np.nan,
        if None, does nothing.

    Notes
    -----
    In the following, let :math:`T`, :math:`rh` (in %) and :math:`p` be the temperature,
    the relative humidity and the air pressure. With :math:`w`, :math:`w_{sat}`, :math:`e_{sat}` the mixing ratio,
    the saturation mixing ratio and the saturation vapor pressure, specific humidity :math:`q` is computed as:

    .. math::

        w_{sat} = 0.622\frac{e_{sat}}{P - e_{sat}}
        w = w_{sat} * rh / 100
        q = w / (1 + w)

    The methods differ by how :math:`e_{sat}` is computed. See the doc of `xclim.core.utils.saturation_vapor_pressure`.

    If `invalid_values` is not `None`, the saturation specific humidity :math:`q_{sat}` is computed as:

    .. math::

        q_{sat} = w_{sat} / (1 + w_{sat})
    """
    ps = convert_units_to(ps, "Pa")
    rh = convert_units_to(rh, "")
    tas = convert_units_to(tas, "degK")

    e_sat = saturation_vapor_pressure(tas=tas, ice_thresh=ice_thresh, method=method)

    w_sat = 0.62198 * e_sat / (ps - e_sat)
    w = w_sat * rh
    q = w / (1 + w)

    if invalid_values is not None:
        q_sat = w_sat / (1 + w_sat)
        if invalid_values == "clip":
            q = q.clip(0, q_sat)
        elif invalid_values == "mask":
            q = q.where((q <= q_sat) & (q >= 0))

    return q<|MERGE_RESOLUTION|>--- conflicted
+++ resolved
@@ -40,24 +40,16 @@
     return tas
 
 
-<<<<<<< HEAD
-@declare_units(None, check_output=False, uas="[speed]", vas="[speed]")
-def uas_vas_2_sfcwind(
-    uas: xr.DataArray, vas: xr.DataArray, return_direction: bool = True
-) -> Tuple[
-    xr.DataArray, Optional[xr.DataArray]
-]:  # FIXME: uas and vas should not be positional args, this is asking for trouble.
-    """Convert eastward and northward wind components to wind speed and direction.
-=======
 @declare_units(
     ["m/s", "degree"], uas="[speed]", vas="[speed]", calm_wind_thresh="[speed]"
 )
-def uas_vas_2_sfcwind(uas: xr.DataArray, vas: xr.DataArray, calm_wind_thresh="0.5 m/s"):
+def uas_vas_2_sfcwind(
+    uas: xr.DataArray, vas: xr.DataArray, calm_wind_thresh: str = "0.5 m/s"
+) -> Tuple[xr.DataArray, xr.DataArray]:
     """Wind speed and direction from the eastward and northward wind components.
 
     Computes the magnitude and angle of the wind vector from its northward and eastward components,
     following the meteorological convention that sets calm wind to a direction of 0° and northerly wind to 360°.
->>>>>>> a9405bd3
 
     Parameters
     ----------
@@ -73,14 +65,9 @@
     -------
     wind : xr.DataArray
       Wind velocity (m s-1)
-<<<<<<< HEAD
-    windfromdir : xr.DataArray, Optional
-      Direction from which the wind blows, following the meteorological convention where 360 stands for North.
-=======
     windfromdir : xr.DataArray
       Direction from which the wind blows, following the meteorological convention where
       360 stands for North and 0 for calm winds.
->>>>>>> a9405bd3
 
     Notes
     -----
@@ -95,20 +82,6 @@
     # Wind speed is the hypotenuse of "uas" and "vas"
     wind = np.hypot(uas, vas)
 
-<<<<<<< HEAD
-    if not return_direction:
-        wind.attrs["units"] = "m s-1"
-        return wind, None
-
-    # TODO Attributes should be set by the indicator, but there are no multi-output indicators, so we set them anyway if return_direction is True,
-    # Add attributes to wind. This is done by copying uas' attributes and overwriting a few of them
-    wind.attrs = uas.attrs
-    wind.name = "sfcWind"
-    wind.attrs["units"] = "m s-1"
-    wind.attrs["standard_name"] = "wind_speed"
-    wind.attrs["long_name"] = "Near-Surface Wind Speed"
-=======
->>>>>>> a9405bd3
     # Calculate the angle
     windfromdir_math = np.degrees(np.arctan2(vas, uas))
 
@@ -124,21 +97,13 @@
     return wind, windfromdir
 
 
-<<<<<<< HEAD
-@declare_units(None, check_output=False, wind="[speed]", windfromdir="[]")
+@declare_units(["m s-1", "m s-1"], sfcWind="[speed]", sfcWindfromdir="[]")
 def sfcwind_2_uas_vas(
-    wind: xr.DataArray, windfromdir: xr.DataArray
-) -> Tuple[
-    xr.DataArray, xr.DataArray
-]:  # FIXME: uas and vas should not be positional args, this is asking for trouble.
-    """Convert wind speed and direction to eastward and northward wind components.
-=======
-@declare_units(["m s-1", "m s-1"], sfcWind="[speed]", sfcWindfromdir="[]")
-def sfcwind_2_uas_vas(sfcWind: xr.DataArray, sfcWindfromdir: xr.DataArray):
+    sfcWind: xr.DataArray, sfcWindfromdir: xr.DataArray
+) -> Tuple[xr.DataArray, xr.DataArray]:
     """Eastward and northward wind components from the wind speed and direction.
 
     Compute the eastward and northward wind components from the wind speed and direction.
->>>>>>> a9405bd3
 
     Parameters
     ----------
