--- conflicted
+++ resolved
@@ -43,7 +43,6 @@
 }
 
 
-<<<<<<< HEAD
 # Fit the parameters.
 # This would also be the place to impose constraints on the series minimum length if needed.
 def _fitfunc_1d(arr, *, dist, nparams, method, **fitkwargs):
@@ -74,10 +73,7 @@
     method: str = "ML",
     dim: str = "time",
     **fitkwargs,
-):
-=======
-def fit(da: xr.DataArray, dist: str = "norm", method: str = "ML") -> xr.DataArray:
->>>>>>> d94f7b95
+) -> xr.DataArray:
     """Fit an array to a univariate distribution along the time dimension.
 
     Parameters
