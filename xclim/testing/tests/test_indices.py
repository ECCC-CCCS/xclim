--- conflicted
+++ resolved
@@ -1827,7 +1827,6 @@
     np.testing.assert_array_equal(out, [3])
 
 
-<<<<<<< HEAD
 def test_humidex(tas_series):
 
     tas = tas_series([15, 25, 35, 40])
@@ -1850,7 +1849,8 @@
     # Fahrenheit
     hf = xci.humidex(convert_units_to(tas, "fahrenheit"), dtas)
     np.testing.assert_array_almost_equal(hf, expected.to("fahrenheit"), 0)
-=======
+
+
 @pytest.mark.parametrize(
     "op,exp", [("max", 11), ("sum", 21), ("count", 3), ("mean", 7)]
 )
@@ -1885,5 +1885,4 @@
     )
 
     out = xci.wind_chill_index(tas=tas, sfcWind=sfcWind, method="US")
-    assert out[-1].isnull()
->>>>>>> 3dd8a0c2
+    assert out[-1].isnull()