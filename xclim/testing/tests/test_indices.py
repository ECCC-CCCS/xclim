#!/usr/bin/env python
# -*- coding: utf-8 -*-
# Tests for `xclim` package.
#
# We want to tests multiple things here:
#  - that data results are correct
#  - that metadata is correct and complete
#  - that missing data are handled appropriately
#  - that various calendar formats and supported
#  - that non-valid input frequencies or holes in the time series are detected
#
#
# For correctness, I think it would be useful to use a small dataset and run the original ICCLIM indicators on it,
# saving the results in a reference netcdf dataset. We could then compare the hailstorm output to this reference as
# a first line of defense.
import calendar
import os

import numpy as np
import pandas as pd
import pytest
import xarray as xr

from xclim import indices as xci
from xclim.core.calendar import date_range, percentile_doy
from xclim.core.options import set_options
from xclim.core.units import ValidationError, convert_units_to, units
from xclim.testing import open_dataset

K2C = 273.15


# TODO: Obey the line below:
# PLEASE MAINTAIN ALPHABETICAL ORDER


class TestMaxNDayPrecipitationAmount:

    # test 2 day max precip
    def test_single_max(self, pr_series):
        a = pr_series(np.array([3, 4, 20, 20, 0, 6, 9, 25, 0, 0]))
        rxnday = xci.max_n_day_precipitation_amount(a, 2)
        assert rxnday == 40 * 3600 * 24
        assert rxnday.time.dt.year == 2000

    # test whether sum over entire length is resolved
    def test_sumlength_max(self, pr_series):
        a = pr_series(np.array([3, 4, 20, 20, 0, 6, 9, 25, 0, 0]))
        rxnday = xci.max_n_day_precipitation_amount(a, len(a))
        assert rxnday == a.sum("time") * 3600 * 24
        assert rxnday.time.dt.year == 2000

    # test whether non-unique maxes are resolved
    def test_multi_max(self, pr_series):
        a = pr_series(np.array([3, 4, 20, 20, 0, 6, 15, 25, 0, 0]))
        rxnday = xci.max_n_day_precipitation_amount(a, 2)
        assert rxnday == 40 * 3600 * 24
        assert len(rxnday) == 1
        assert rxnday.time.dt.year == 2000


class TestMax1DayPrecipitationAmount:
    @staticmethod
    def time_series(values):
        coords = pd.date_range(
            "7/1/2000", periods=len(values), freq=pd.DateOffset(days=1)
        )
        return xr.DataArray(
            values,
            coords=[coords],
            dims="time",
            attrs={
                "standard_name": "precipitation_flux",
                "cell_methods": "time: sum (interval: 1 day)",
                "units": "mm/day",
            },
        )

    # test max precip
    def test_single_max(self):
        a = self.time_series(np.array([3, 4, 20, 0, 0]))
        rx1day = xci.max_1day_precipitation_amount(a)
        assert rx1day == 20
        assert rx1day.time.dt.year == 2000

    # test whether repeated maxes are resolved
    def test_multi_max(self):
        a = self.time_series(np.array([20, 4, 20, 20, 0]))
        rx1day = xci.max_1day_precipitation_amount(a)
        assert rx1day == 20
        assert rx1day.time.dt.year == 2000
        assert len(rx1day) == 1

    # test whether uniform maxes are resolved
    def test_uniform_max(self):
        a = self.time_series(np.array([20, 20, 20, 20, 20]))
        rx1day = xci.max_1day_precipitation_amount(a)
        assert rx1day == 20
        assert rx1day.time.dt.year == 2000
        assert len(rx1day) == 1


class TestColdSpellDurationIndex:
    def test_simple(self, tasmin_series):
        i = 3650
        A = 10.0
        tn = (
            np.zeros(i)
            + A * np.sin(np.arange(i) / 365.0 * 2 * np.pi)
            + 0.1 * np.random.rand(i)
        )
        tn[10:20] -= 2
        tn = tasmin_series(tn)
        tn10 = percentile_doy(tn, per=10).sel(percentiles=10)

        out = xci.cold_spell_duration_index(tn, tn10, freq="YS")
        assert out[0] == 10
        assert out.units == "d"


class TestColdSpellDays:
    def test_simple(self, tas_series):
        a = np.zeros(365)
        a[10:20] -= 15  # 10 days
        a[40:43] -= 50  # too short -> 0
        a[80:100] -= 30  # at the end and beginning
        da = tas_series(a + K2C)

        out = xci.cold_spell_days(da, thresh="-10. C", freq="M")
        np.testing.assert_array_equal(out, [10, 0, 12, 8, 0, 0, 0, 0, 0, 0, 0, 0])
        assert out.units == "d"


class TestColdSpellFreq:
    def test_simple(self, tas_series):
        a = np.zeros(365)
        a[10:20] -= 15  # 10 days
        a[40:43] -= 50  # too short -> 0
        a[80:86] -= 30
        a[95:101] -= 30
        da = tas_series(a + K2C, start="1971-01-01")

        out = xci.cold_spell_frequency(da, thresh="-10. C", freq="M")
        np.testing.assert_array_equal(out, [1, 0, 1, 1, 0, 0, 0, 0, 0, 0, 0, 0])
        assert out.units == ""

        out = xci.cold_spell_frequency(da, thresh="-10. C", freq="YS")
        np.testing.assert_array_equal(out, 3)
        assert out.units == ""


class TestMaxConsecutiveFrostDays:
    def test_one_freeze_day(self, tasmin_series):
        a = tasmin_series(np.array([3, 4, 5, -1, 3]) + K2C)
        cfd = xci.maximum_consecutive_frost_days(a)
        assert cfd == 1
        assert cfd.time.dt.year == 2000

    def test_no_freeze(self, tasmin_series):
        a = tasmin_series(np.array([3, 4, 5, 1, 3]) + K2C)
        cfd = xci.maximum_consecutive_frost_days(a)
        assert cfd == 0

    def test_all_year_freeze(self, tasmin_series):
        a = tasmin_series(np.zeros(365) - 10 + K2C)
        cfd = xci.maximum_consecutive_frost_days(a)
        assert cfd == 365


class TestMaximumConsecutiveFrostFreeDays:
    def test_one_freeze_day(self, tasmin_series):
        a = tasmin_series(np.array([3, 4, 5, -1, 3]) + K2C)
        ffd = xci.maximum_consecutive_frost_free_days(a)
        assert ffd == 3
        assert ffd.time.dt.year == 2000

    def test_two_freeze_days_with_threshold(self, tasmin_series):
        a = tasmin_series(np.array([3, 4, 5, -0.8, -2, 3]) + K2C)
        ffd = xci.maximum_consecutive_frost_free_days(a, thresh="-1 degC")
        assert ffd == 4

    def test_no_freeze(self, tasmin_series):
        a = tasmin_series(np.array([3, 4, 5, 1, 3]) + K2C)
        ffd = xci.maximum_consecutive_frost_free_days(a)
        assert ffd == 5

    def test_all_year_freeze(self, tasmin_series):
        a = tasmin_series(np.zeros(365) - 10 + K2C)
        ffd = xci.maximum_consecutive_frost_free_days(a)
        assert np.all(ffd) == 0


class TestCoolingDegreeDays:
    def test_no_cdd(self, tas_series):
        a = tas_series(np.array([10, 15, -5, 18]) + K2C)
        cdd = xci.cooling_degree_days(a)
        assert cdd == 0
        assert cdd.units == "K d"

    def test_cdd(self, tas_series):
        a = tas_series(np.array([20, 25, -15, 19]) + K2C)
        cdd = xci.cooling_degree_days(a)
        assert cdd == 10


class TestAgroclimaticIndices:
    def test_corn_heat_units(self, tasmin_series, tasmax_series):
        tn = tasmin_series(np.array([-10, 5, 4, 3, 10]) + K2C)
        tx = tasmax_series(np.array([-5, 9, 10, 16, 20]) + K2C)

        out = xci.corn_heat_units(
            tn, tx, thresh_tasmin="4.44 degC", thresh_tasmax="10 degC"
        )
        np.testing.assert_allclose(out, [0, 0.504, 0, 8.478, 17.454])

    @pytest.mark.parametrize(
        "method, end_date, deg_days, max_deg_days",
        [
            ("gladstones", "11-01", 1127.78, 1926.0),
            ("icclim", "10-01", 915.0, 1647.0),
        ],
    )
    def test_bedd(
        self, tasmin_series, tasmax_series, method, end_date, deg_days, max_deg_days
    ):

        time_data = date_range(
            "1992-01-01", "1995-06-01", freq="D", calendar="standard"
        )
        tn = xr.DataArray(
            np.zeros(time_data.size) + 10 + K2C,
            dims="time",
            coords={"time": time_data},
            attrs=dict(units="K"),
        )

        tx = xr.DataArray(
            np.zeros(time_data.size) + 20 + K2C,
            dims="time",
            coords={"time": time_data},
            attrs=dict(units="K"),
        )

        tx_hot = xr.DataArray(
            np.zeros(time_data.size) + 50 + K2C,
            dims="time",
            coords={"time": time_data},
            attrs=dict(units="K"),
        )

        lat = np.array([45])
        high_lat = np.array([48])

        bedd = xci.biologically_effective_degree_days(
            tasmin=tn, tasmax=tx, lat=lat, method=method, end_date=end_date, freq="YS"
        )
        bedd_hot = xci.biologically_effective_degree_days(
            tasmin=tn,
            tasmax=tx_hot,
            lat=lat,
            method=method,
            end_date=end_date,
            freq="YS",
        )
        bedd_high_lat = xci.biologically_effective_degree_days(
            tasmin=tn,
            tasmax=tx,
            lat=high_lat,
            method=method,
            end_date=end_date,
            freq="YS",
        )

        np.testing.assert_allclose(
            bedd, np.array([deg_days, deg_days, deg_days, np.NaN])
        )
        np.testing.assert_array_equal(
            bedd_hot, [max_deg_days, max_deg_days, max_deg_days, np.NaN]
        )

        if method == "gladstones":
            np.testing.assert_array_less(bedd, bedd_high_lat)
        if method == "icclim":
            np.testing.assert_array_equal(bedd, bedd_high_lat)

    def test_cool_night_index(self):
        ds = open_dataset("cmip5/tas_Amon_CanESM2_rcp85_r1i1p1_200701-200712.nc")
        ds = ds.rename(dict(tas="tasmin"))

        cni = xci.cool_night_index(tasmin=ds.tasmin, lat=ds.lat)
        tasmin = convert_units_to(ds.tasmin, "degC")

        cni_nh = cni.where(cni.lat >= 0, drop=True)
        cni_sh = cni.where(cni.lat < 0, drop=True)

        tn_nh = tasmin.where((tasmin.lat >= 0) & (tasmin.time.dt.month == 9), drop=True)
        tn_sh = tasmin.where((tasmin.lat < 0) & (tasmin.time.dt.month == 3), drop=True)

        np.testing.assert_array_equal(cni_nh, tn_nh)
        np.testing.assert_array_equal(cni_sh, tn_sh)


class TestDailyFreezeThawCycles:
    def test_simple(self, tasmin_series, tasmax_series):
        mn = np.zeros(365)
        mx = np.zeros(365)

        # 5 days in 1st month
        mn[10:20] -= 1
        mx[10:15] += 1

        # 1 day in 2nd month
        mn[40:44] += [1, 1, -1, -1]
        mx[40:44] += [1, -1, 1, -1]

        mn = tasmin_series(mn + K2C)
        mx = tasmax_series(mx + K2C)
        out = xci.daily_freezethaw_cycles(mn, mx, freq="M")
        np.testing.assert_array_equal(out[:2], [5, 1])
        np.testing.assert_array_equal(out[2:], 0)

    def test_zeroed_thresholds(self, tasmin_series, tasmax_series):
        mn = np.zeros(365)
        mx = np.zeros(365)

        # 5 days in 1st month
        mn[10:20] -= 1
        mx[10:15] += 1

        # 1 day in 2nd month
        mn[40:44] += [1, 1, -1, -1]
        mx[40:44] += [1, -1, 1, -1]

        mn = tasmin_series(mn + K2C)
        mx = tasmax_series(mx + K2C)
        out = xci.daily_freezethaw_cycles(
            mn, mx, thresh_tasmax="0 degC", thresh_tasmin="0 degC", freq="M"
        )
        np.testing.assert_array_equal(out[:2], [5, 1])
        np.testing.assert_array_equal(out[2:], 0)


class TestDailyPrIntensity:
    def test_simple(self, pr_series):
        pr = pr_series(np.zeros(365))
        pr[3:8] += [0.5, 1, 2, 3, 4]
        out = xci.daily_pr_intensity(pr, thresh="1 kg/m**2/s")
        np.testing.assert_array_equal(out[0], 2.5 * 3600 * 24)

    def test_mm(self, pr_series):
        pr = pr_series(np.zeros(365))
        pr[3:8] += [0.5, 1, 2, 3, 4]
        pr.attrs["units"] = "mm/d"
        out = xci.daily_pr_intensity(pr, thresh="1 mm/day")
        np.testing.assert_array_almost_equal(out[0], 2.5)


class TestMaxPrIntensity:
    # Hourly indicator
    def test_simple(self, pr_hr_series):
        pr = pr_hr_series(np.zeros(24 * 36))
        pr[10:22] += np.arange(12)  # kg / m2 / s

        out = xci.max_pr_intensity(pr, window=1, freq="Y")
        np.testing.assert_array_almost_equal(out[0], 11)

        out = xci.max_pr_intensity(pr, window=12, freq="Y")
        np.testing.assert_array_almost_equal(out[0], 5.5)

        pr.attrs["units"] = "mm"
        with pytest.raises(ValidationError):
            xci.max_pr_intensity(pr, window=1, freq="Y")


class TestLastSpringFrost:
    def test_simple(self, tas_series):
        a = np.zeros(365)
        a[180:270] = 303.15
        tas = tas_series(a, start="2000/1/1")

        lsf = xci.last_spring_frost(tas)
        assert lsf == 180
        for attr in ["units", "is_dayofyear", "calendar"]:
            assert attr in lsf.attrs.keys()
        assert lsf.attrs["units"] == ""
        assert lsf.attrs["is_dayofyear"] == 1


class TestFirstDayBelow:
    def test_simple(self, tas_series):
        a = np.zeros(365)
        a[180:270] = 303.15
        tas = tas_series(a, start="2000/1/1")

        fdb = xci.first_day_below(tas)
        assert fdb == 271

        a[:] = 303.15
        tas = tas_series(a, start="2000/1/1")

        fdb = xci.first_day_below(tas)
        assert np.isnan(fdb)
        for attr in ["units", "is_dayofyear", "calendar"]:
            assert attr in fdb.attrs.keys()
        assert fdb.attrs["units"] == ""
        assert fdb.attrs["is_dayofyear"] == 1


class TestFirstDayAbove:
    def test_simple(self, tas_series):
        a = np.zeros(365) + 307
        a[180:270] = 270
        tas = tas_series(a, start="2000/1/1")

        fdb = xci.first_day_above(tas)
        assert fdb == 1

        fdb = xci.first_day_above(tas, after_date="07-01")
        assert fdb == 271

        a[:] = 270
        tas = tas_series(a, start="2000/1/1")

        fdb = xci.first_day_above(tas)
        assert np.isnan(fdb)
        for attr in ["units", "is_dayofyear", "calendar"]:
            assert attr in fdb.attrs.keys()
        assert fdb.attrs["units"] == ""
        assert fdb.attrs["is_dayofyear"] == 1


class TestDaysOverPrecipThresh:
    def test_simple(self, pr_series, per_doy):
        a = np.zeros(365)
        a[:8] = np.arange(8)
        pr = pr_series(a, start="1/1/2000")

        per = per_doy(np.zeros(366))
        per[5:] = 5

        out = xci.days_over_precip_thresh(pr, per, thresh="2 kg/m**2/s")
        np.testing.assert_array_almost_equal(out[0], 4)

        out = xci.fraction_over_precip_thresh(pr, per, thresh="2 kg/m**2/s")
        np.testing.assert_array_almost_equal(
            out[0], (3 + 4 + 6 + 7) / (3 + 4 + 5 + 6 + 7)
        )

    def test_quantile(self, pr_series):
        a = np.zeros(365)
        a[:8] = np.arange(8)
        pr = pr_series(a, start="1/1/2000")

        # Create synthetic percentile
        pr0 = pr_series(np.ones(365) * 5, start="1/1/2000")
        per = pr0.quantile(0.5, dim="time", keep_attrs=True)
        per.attrs["units"] = "kg m-2 s-1"  # This won't be needed with xarray 0.13

        out = xci.days_over_precip_thresh(pr, per, thresh="2 kg/m**2/s")
        np.testing.assert_array_almost_equal(
            out[0], 2
        )  # Only days 6 and 7 meet criteria.

    def test_nd(self, pr_ndseries):
        pr = pr_ndseries(np.ones((300, 2, 3)))
        pr0 = pr_ndseries(np.zeros((300, 2, 3)))
        per = pr0.quantile(0.5, dim="time", keep_attrs=True)
        per.attrs["units"] = "kg m-2 s-1"  # This won't be needed with xarray 0.13

        out = xci.days_over_precip_thresh(pr, per, thresh="0.5 kg/m**2/s")
        np.testing.assert_array_almost_equal(out, 300)


class TestFreshetStart:
    def test_simple(self, tas_series):
        tg = np.zeros(365) - 1
        w = 5

        i = 10
        tg[i : i + w - 1] += 6  # too short

        i = 20
        tg[i : i + w] += 6  # ok

        i = 30
        tg[i : i + w + 1] += 6  # Second valid condition, should be ignored.

        tg = tas_series(tg + K2C, start="1/1/2000")
        out = xci.freshet_start(tg, window=w)
        assert out[0] == tg.indexes["time"][20].dayofyear
        for attr in ["units", "is_dayofyear", "calendar"]:
            assert attr in out.attrs.keys()
        assert out.attrs["units"] == ""
        assert out.attrs["is_dayofyear"] == 1

    def test_no_start(self, tas_series):
        tg = np.zeros(365) - 1
        tg = tas_series(tg, start="1/1/2000")
        out = xci.freshet_start(tg)
        np.testing.assert_equal(out, [np.nan])


class TestGrowingDegreeDays:
    def test_simple(self, tas_series):
        a = np.zeros(365)
        a[0] = 5  # default thresh at 4
        da = tas_series(a + K2C)
        assert xci.growing_degree_days(da)[0] == 1


class TestGrowingSeasonEnd:
    @pytest.mark.parametrize(
        "d1,d2,mid_date,expected",
        [
            ("1950-01-01", "1951-01-01", "07-01", np.nan),  # No growing season
            ("2000-01-01", "2000-12-31", "07-01", 365),  # All year growing season
            ("2000-07-10", "2001-01-01", "07-01", np.nan),  # End happens before start
            ("2000-06-15", "2000-07-15", "07-01", 198),  # Normal case
            ("2000-06-15", "2000-07-25", "07-15", 208),  # PCC Case
            ("2000-06-15", "2000-07-15", "10-01", 275),  # Late mid_date
            ("2000-06-15", "2000-07-15", "01-10", np.nan),  # Early mid_date
        ],
    )
    def test_varying_mid_dates(self, tas_series, d1, d2, mid_date, expected):
        # generate a year of data
        tas = tas_series(np.zeros(365), start="2000/1/1")
        warm_period = tas.sel(time=slice(d1, d2))
        tas = tas.where(~tas.time.isin(warm_period.time), 280)
        gs_end = xci.growing_season_end(tas, mid_date=mid_date)
        np.testing.assert_array_equal(gs_end, expected)
        for attr in ["units", "is_dayofyear", "calendar"]:
            assert attr in gs_end.attrs.keys()
        assert gs_end.attrs["units"] == ""
        assert gs_end.attrs["is_dayofyear"] == 1


class TestGrowingSeasonLength:
    @pytest.mark.parametrize(
        "d1,d2,expected",
        [
            ("1950-01-01", "1951-01-01", 0),  # No growing season
            ("2000-01-01", "2000-12-31", 365),  # All year growing season
            ("2000-07-10", "2001-01-01", np.nan),  # End happens before start
            ("2000-06-15", "2001-01-01", 199),  # No end
            ("2000-06-15", "2000-07-15", 31),  # Normal case
        ],
    )
    def test_simple(self, tas_series, d1, d2, expected):
        # test for different growing length

        # generate a year of data
        tas = tas_series(np.zeros(365), start="2000/1/1")
        warm_period = tas.sel(time=slice(d1, d2))
        tas = tas.where(~tas.time.isin(warm_period.time), 280)
        gsl = xci.growing_season_length(tas)
        np.testing.assert_array_equal(gsl, expected)

    def test_southhemisphere(self, tas_series):
        tas = tas_series(np.zeros(2 * 365), start="2000/1/1")
        warm_period = tas.sel(time=slice("2000-11-01", "2001-03-01"))
        tas = tas.where(~tas.time.isin(warm_period.time), 280)
        gsl = xci.growing_season_length(tas, mid_date="01-01", freq="AS-Jul")
        np.testing.assert_array_equal(gsl.sel(time="2000-07-01"), 121)


class TestFrostSeasonLength:
    @pytest.mark.parametrize(
        "d1,d2,expected",
        [
            ("1950-01-01", "1951-01-01", 0),  # No frost season
            ("2000-01-01", "2000-12-31", 365),  # All year frost season
            ("2000-06-15", "2001-01-01", 199),  # No end
            ("2000-06-15", "2000-07-15", 31),  # Normal case
        ],
    )
    def test_simple(self, tas_series, d1, d2, expected):
        # test for different growing length

        # generate a year of data
        tas = tas_series(np.zeros(365) + 300, start="2000/1/1")
        cold_period = tas.sel(time=slice(d1, d2))
        tas = tas.where(~tas.time.isin(cold_period.time), 270)
        fsl = xci.frost_season_length(tas, freq="YS", mid_date="07-01")
        np.testing.assert_array_equal(fsl, expected)

    def test_northhemisphere(self, tas_series):
        tas = tas_series(np.zeros(2 * 365) + 300, start="2000/1/1")
        cold_period = tas.sel(time=slice("2000-11-01", "2001-03-01"))
        tas = tas.where(~tas.time.isin(cold_period.time), 270)
        fsl = xci.frost_season_length(tas)
        np.testing.assert_array_equal(fsl.sel(time="2000-07-01"), 121)


class TestHeatingDegreeDays:
    def test_simple(self, tas_series):
        a = np.zeros(365) + 17
        a[:7] += [-3, -2, -1, 0, 1, 2, 3]
        da = tas_series(a + K2C)
        out = xci.heating_degree_days(da)
        np.testing.assert_array_equal(out[:1], 6)
        np.testing.assert_array_equal(out[1:], 0)


class TestHeatWaveIndex:
    def test_simple(self, tasmax_series):
        a = np.zeros(365)
        a[10:20] += 30  # 10 days
        a[40:43] += 50  # too short -> 0
        a[80:100] += 30  # at the end and beginning
        da = tasmax_series(a + K2C)

        out = xci.heat_wave_index(da, thresh="25 C", freq="M")
        np.testing.assert_array_equal(out, [10, 0, 12, 8, 0, 0, 0, 0, 0, 0, 0, 0])


class TestHeatWaveFrequency:
    @pytest.mark.parametrize(
        "thresh_tasmin,thresh_tasmax,window,expected",
        [
            ("22 C", "30 C", 3, 2),  # Some HW
            ("22 C", "30 C", 4, 1),  # No HW
            ("10 C", "10 C", 3, 1),  # One long HW
            ("40 C", "40 C", 3, 0),  # Windowed
        ],
    )
    def test_1d(
        self,
        tasmax_series,
        tasmin_series,
        thresh_tasmin,
        thresh_tasmax,
        window,
        expected,
    ):
        tn = tasmin_series(np.asarray([20, 23, 23, 23, 23, 22, 23, 23, 23, 23]) + K2C)
        tx = tasmax_series(np.asarray([29, 31, 31, 31, 29, 31, 31, 31, 31, 31]) + K2C)

        hwf = xci.heat_wave_frequency(
            tn,
            tx,
            thresh_tasmin=thresh_tasmin,
            thresh_tasmax=thresh_tasmax,
            window=window,
        )
        np.testing.assert_allclose(hwf.values, expected)


class TestHeatWaveMaxLength:
    @pytest.mark.parametrize(
        "thresh_tasmin,thresh_tasmax,window,expected",
        [
            ("22 C", "30 C", 3, 4),  # Some HW
            ("10 C", "10 C", 3, 10),  # One long HW
            ("40 C", "40 C", 3, 0),  # No HW
            ("22 C", "30 C", 5, 0),  # Windowed
        ],
    )
    def test_1d(
        self,
        tasmax_series,
        tasmin_series,
        thresh_tasmin,
        thresh_tasmax,
        window,
        expected,
    ):
        tn = tasmin_series(np.asarray([20, 23, 23, 23, 23, 22, 23, 23, 23, 23]) + K2C)
        tx = tasmax_series(np.asarray([29, 31, 31, 31, 29, 31, 31, 31, 31, 31]) + K2C)

        hwml = xci.heat_wave_max_length(
            tn,
            tx,
            thresh_tasmin=thresh_tasmin,
            thresh_tasmax=thresh_tasmax,
            window=window,
        )
        np.testing.assert_allclose(hwml.values, expected)


class TestHeatWaveTotalLength:
    @pytest.mark.parametrize(
        "thresh_tasmin,thresh_tasmax,window,expected",
        [
            ("22 C", "30 C", 3, 7),  # Some HW
            ("10 C", "10 C", 3, 10),  # One long HW
            ("40 C", "40 C", 3, 0),  # No HW
            ("22 C", "30 C", 5, 0),  # Windowed
        ],
    )
    def test_1d(
        self,
        tasmax_series,
        tasmin_series,
        thresh_tasmin,
        thresh_tasmax,
        window,
        expected,
    ):
        tn = tasmin_series(np.asarray([20, 23, 23, 23, 23, 22, 23, 23, 23, 23]) + K2C)
        tx = tasmax_series(np.asarray([29, 31, 31, 31, 29, 31, 31, 31, 31, 31]) + K2C)

        # some hw
        hwml = xci.heat_wave_total_length(
            tn,
            tx,
            thresh_tasmin=thresh_tasmin,
            thresh_tasmax=thresh_tasmax,
            window=window,
        )
        np.testing.assert_allclose(hwml.values, expected)


class TestHotSpellFrequency:
    @pytest.mark.parametrize(
        "thresh_tasmax,window,expected",
        [
            ("30 C", 3, 2),  # Some HS
            ("30 C", 4, 1),  # One long HS
            ("10 C", 3, 1),  # No HS
            ("40 C", 5, 0),  # Windowed
        ],
    )
    def test_1d(self, tasmax_series, thresh_tasmax, window, expected):
        tx = tasmax_series(np.asarray([29, 31, 31, 31, 29, 31, 31, 31, 31, 31]) + K2C)

        hsf = xci.hot_spell_frequency(tx, thresh_tasmax=thresh_tasmax, window=window)
        np.testing.assert_allclose(hsf.values, expected)


class TestHotSpellMaxLength:
    @pytest.mark.parametrize(
        "thresh_tasmax,window,expected",
        [
            ("30 C", 3, 5),  # Some HS
            ("10 C", 3, 10),  # One long HS
            ("40 C", 3, 0),  # No HS
            ("30 C", 5, 5),  # Windowed
        ],
    )
    def test_1d(self, tasmax_series, thresh_tasmax, window, expected):
        tx = tasmax_series(np.asarray([29, 31, 31, 31, 29, 31, 31, 31, 31, 31]) + K2C)

        hsml = xci.hot_spell_max_length(tx, thresh_tasmax=thresh_tasmax, window=window)
        np.testing.assert_allclose(hsml.values, expected)


class TestTnDays:
    def test_above_simple(self, tasmin_series):
        a = np.zeros(365)
        a[:6] += [27, 28, 29, 30, 31, 32]  # 2 above 30
        mn = tasmin_series(a + K2C)

        out = xci.tn_days_above(mn, thresh="30 C")
        np.testing.assert_array_equal(out[:1], [2])
        np.testing.assert_array_equal(out[1:], [0])

    def test_below_simple(self, tasmin_series):
        a = np.zeros(365)
        a[:6] -= [27, 28, 29, 30, 31, 32]  # 2 above 30
        mn = tasmin_series(a + K2C)

        out = xci.tn_days_below(mn, thresh="-10 C")
        np.testing.assert_array_equal(out[:1], [6])
        np.testing.assert_array_equal(out[1:], [0])
        out = xci.tn_days_below(mn, thresh="-30 C")
        np.testing.assert_array_equal(out[:1], [2])
        np.testing.assert_array_equal(out[1:], [0])


class TestTgDays:
    def test_above_simple(self, tas_series):
        a = np.zeros(365)
        a[:6] += [27, 28, 29, 30, 31, 32]  # 2 above 30
        mg = tas_series(a + K2C)

        out = xci.tg_days_above(mg, thresh="30 C")
        np.testing.assert_array_equal(out[:1], [2])
        np.testing.assert_array_equal(out[1:], [0])

    def test_below_simple(self, tas_series):
        a = np.zeros(365)
        a[:6] -= [27, 28, 29, 30, 31, 32]  # 2 above 30
        mg = tas_series(a + K2C)

        out = xci.tg_days_below(mg, thresh="-10 C")
        np.testing.assert_array_equal(out[:1], [6])
        np.testing.assert_array_equal(out[1:], [0])
        out = xci.tg_days_below(mg, thresh="-30 C")
        np.testing.assert_array_equal(out[:1], [2])
        np.testing.assert_array_equal(out[1:], [0])


class TestTxDays:
    def test_above_simple(self, tasmax_series):
        a = np.zeros(365)
        a[:6] += [27, 28, 29, 30, 31, 32]  # 2 above 30
        mx = tasmax_series(a + K2C)

        out = xci.tx_days_above(mx, thresh="30 C")
        np.testing.assert_array_equal(out[:1], [2])
        np.testing.assert_array_equal(out[1:], [0])

    def test_below_simple(self, tasmax_series):
        a = np.zeros(365)
        a[:6] -= [27, 28, 29, 30, 31, 32]  # 2 above 30
        mx = tasmax_series(a + K2C)

        out = xci.tx_days_below(mx, thresh="-10 C")
        np.testing.assert_array_equal(out[:1], [6])
        np.testing.assert_array_equal(out[1:], [0])
        out = xci.tx_days_below(mx, thresh="-30 C")
        np.testing.assert_array_equal(out[:1], [2])
        np.testing.assert_array_equal(out[1:], [0])


class TestLiquidPrecipitationRatio:
    def test_simple(self, pr_series, tas_series):
        pr = np.zeros(100)
        pr[10:20] = 1
        pr = pr_series(pr)

        tas = np.zeros(100)
        tas[:14] -= 20
        tas[14:] += 10
        tas = tas_series(tas + K2C)

        out = xci.liquid_precip_ratio(pr, tas=tas, freq="M")
        np.testing.assert_almost_equal(out[:1], [0.6])


class TestMaximumConsecutiveDryDays:
    def test_simple(self, pr_series):
        a = np.zeros(365) + 10
        a[5:15] = 0
        pr = pr_series(a)
        out = xci.maximum_consecutive_dry_days(pr, freq="M")
        assert out[0] == 10

    def test_run_start_at_0(self, pr_series):
        a = np.zeros(365) + 10
        a[:10] = 0
        pr = pr_series(a)
        out = xci.maximum_consecutive_dry_days(pr, freq="M")
        assert out[0] == 10


class TestMaximumConsecutiveTxDays:
    def test_simple(self, tasmax_series):
        a = np.zeros(365) + 273.15
        a[5:15] += 30
        tx = tasmax_series(a, start="1/1/2010")
        out = xci.maximum_consecutive_tx_days(tx, thresh="25 C", freq="M")
        assert out[0] == 10
        np.testing.assert_array_almost_equal(out[1:], 0)


class TestPrecipAccumulation:
    # build test data for different calendar
    time_std = pd.date_range("2000-01-01", "2010-12-31", freq="D")
    da_std = xr.DataArray(
        time_std.year, coords=[time_std], dims="time", attrs={"units": "mm d-1"}
    )

    # calendar 365_day and 360_day not tested for now since xarray.resample
    # does not support other calendars than standard
    #
    # units = 'days since 2000-01-01 00:00'
    # time_365 = cftime.num2date(np.arange(0, 10 * 365), units, '365_day')
    # time_360 = cftime.num2date(np.arange(0, 10 * 360), units, '360_day')
    # da_365 = xr.DataArray(np.arange(time_365.size), coords=[time_365], dims='time')
    # da_360 = xr.DataArray(np.arange(time_360.size), coords=[time_360], dims='time')

    def test_simple(self, pr_series):
        pr = np.zeros(100)
        pr[5:10] = 1
        pr = pr_series(pr)

        out = xci.precip_accumulation(pr, freq="M")
        np.testing.assert_array_equal(out[0], 5 * 3600 * 24)

    def test_yearly(self):
        da_std = self.da_std
        out_std = xci.precip_accumulation(da_std)
        target = [
            (365 + calendar.isleap(y)) * y for y in np.unique(da_std.time.dt.year)
        ]
        np.testing.assert_allclose(out_std.values, target)

    def test_mixed_phases(self, pr_series, tas_series):
        pr = np.zeros(100)
        pr[5:20] = 1
        pr = pr_series(pr)

        tas = np.ones(100) * 280
        tas[5:10] = 270
        tas[10:15] = 268
        tas = tas_series(tas)

        outsn = xci.precip_accumulation(pr, tas=tas, phase="solid", freq="M")
        outsn2 = xci.precip_accumulation(
            pr, tas=tas, phase="solid", thresh="269 K", freq="M"
        )
        outrn = xci.precip_accumulation(pr, tas=tas, phase="liquid", freq="M")

        np.testing.assert_array_equal(outsn[0], 10 * 3600 * 24)
        np.testing.assert_array_equal(outsn2[0], 5 * 3600 * 24)
        np.testing.assert_array_equal(outrn[0], 5 * 3600 * 24)


class TestRainOnFrozenGround:
    def test_simple(self, tas_series, pr_series):
        tas = np.zeros(30) - 1
        pr = np.zeros(30)

        tas[10] += 5
        pr[10] += 2

        tas = tas_series(tas + K2C)
        pr = pr_series(pr / 3600 / 24)

        out = xci.rain_on_frozen_ground_days(pr, tas, freq="MS")
        assert out[0] == 1

    def test_small_rain(self, tas_series, pr_series):
        tas = np.zeros(30) - 1
        pr = np.zeros(30)

        tas[10] += 5
        pr[10] += 0.5

        tas = tas_series(tas + K2C)
        pr = pr_series(pr / 3600 / 24)

        out = xci.rain_on_frozen_ground_days(pr, tas, freq="MS")
        assert out[0] == 0

    def test_consecutive_rain(self, tas_series, pr_series):
        tas = np.zeros(30) - 1
        pr = np.zeros(30)

        tas[10:16] += 5
        pr[10:16] += 5

        tas = tas_series(tas + K2C)
        pr = pr_series(pr)

        out = xci.rain_on_frozen_ground_days(pr, tas, freq="MS")
        assert out[0] == 1


class TestTGXN10p:
    def test_tg10p_simple(self, tas_series):
        i = 366
        tas = np.array(range(i))
        tas = tas_series(tas, start="1/1/2000")
        t10 = percentile_doy(tas, per=10).sel(percentiles=10)

        # create cold spell in june
        tas[175:180] = 1

        out = xci.tg10p(tas, t10, freq="MS")
        assert out[0] == 1
        assert out[5] == 5

        with pytest.raises(AttributeError):
            out = xci.tg10p(tas, tas, freq="MS")

    def test_tx10p_simple(self, tasmax_series):
        i = 366
        tas = np.array(range(i))
        tas = tasmax_series(tas, start="1/1/2000")
        t10 = percentile_doy(tas, per=10).sel(percentiles=10)

        # create cold spell in june
        tas[175:180] = 1

        out = xci.tx10p(tas, t10, freq="MS")
        assert out[0] == 1
        assert out[5] == 5

    def test_tn10p_simple(self, tas_series):
        i = 366
        tas = np.array(range(i))
        tas = tas_series(tas, start="1/1/2000")
        t10 = percentile_doy(tas, per=10).sel(percentiles=10)

        # create cold spell in june
        tas[175:180] = 1

        out = xci.tn10p(tas, t10, freq="MS")
        assert out[0] == 1
        assert out[5] == 5

    def test_doy_interpolation(self):
        # Just a smoke test
        with open_dataset("ERA5/daily_surface_cancities_1990-1993.nc") as ds:
            t10 = percentile_doy(ds.tasmin, per=10).sel(percentiles=10)
            xci.tn10p(ds.tasmin, t10, freq="MS")


class TestTGXN90p:
    def test_tg90p_simple(self, tas_series):
        i = 366
        tas = np.array(range(i))
        tas = tas_series(tas, start="1/1/2000")
        t90 = percentile_doy(tas, per=10).sel(percentiles=10)

        # create cold spell in june
        tas[175:180] = 1

        out = xci.tg90p(tas, t90, freq="MS")
        assert out[0] == 30
        assert out[1] == 29
        assert out[5] == 25

    def test_tx90p_simple(self, tasmax_series):
        i = 366
        tas = np.array(range(i))
        tas = tasmax_series(tas, start="1/1/2000")
        t90 = percentile_doy(tas, per=10).sel(percentiles=10)

        # create cold spell in june
        tas[175:180] = 1

        out = xci.tx90p(tas, t90, freq="MS")
        assert out[0] == 30
        assert out[1] == 29
        assert out[5] == 25

    def test_tn90p_simple(self, tasmin_series):
        i = 366
        tas = np.array(range(i))
        tas = tasmin_series(tas, start="1/1/2000")
        t90 = percentile_doy(tas, per=10).sel(percentiles=10)

        # create cold spell in june
        tas[175:180] = 1

        out = xci.tn90p(tas, t90, freq="MS")
        assert out[0] == 30
        assert out[1] == 29
        assert out[5] == 25


class TestTas:
    @pytest.mark.parametrize("tasmin_units", ["K", "°C"])
    @pytest.mark.parametrize("tasmax_units", ["K", "°C"])
    def test_tas(
        self, tasmin_series, tasmax_series, tas_series, tasmin_units, tasmax_units
    ):
        tas = tas_series(np.ones(10) + (K2C if tasmin_units == "K" else 0))
        tas.attrs["units"] = tasmin_units
        tasmin = tasmin_series(np.zeros(10) + (K2C if tasmin_units == "K" else 0))
        tasmin.attrs["units"] = tasmin_units
        tasmax = tasmax_series(np.ones(10) * 2 + (K2C if tasmax_units == "K" else 0))
        tasmax.attrs["units"] = tasmax_units

        tas_xc = xci.tas(tasmin, tasmax)
        assert tas_xc.attrs["units"] == tasmin_units
        xr.testing.assert_equal(tas, tas_xc)


class TestTxMin:
    def test_simple(self, tasmax_series):
        a = tasmax_series(np.array([20, 25, -15, 19]))
        txm = xci.tx_min(a, freq="YS")
        assert txm == -15


class TestTxMean:
    def test_attrs(self, tasmax_series):
        a = tasmax_series(np.array([320, 321, 322, 323, 324]))
        txm = xci.tx_mean(a, freq="YS")
        assert txm == 322
        assert txm.units == "K"

        a = tasmax_series(np.array([20, 21, 22, 23, 24]))
        a.attrs["units"] = "°C"
        txm = xci.tx_mean(a, freq="YS")

        assert txm == 22
        assert txm.units == "°C"


class TestTxMax:
    def test_simple(self, tasmax_series):
        a = tasmax_series(np.array([20, 25, -15, 19]))
        txm = xci.tx_max(a, freq="YS")
        assert txm == 25


class TestTgMaxTgMinIndices:
    @staticmethod
    def random_tmin_tmax_setup(length, tasmax_series, tasmin_series):
        max_values = np.random.uniform(-20, 40, length)
        min_values = []
        for i in range(length):
            min_values.append(np.random.uniform(-40, max_values[i]))
        tasmax = tasmax_series(np.add(max_values, K2C))
        tasmin = tasmin_series(np.add(min_values, K2C))
        return tasmin, tasmax

    @staticmethod
    def static_tmin_tmax_setup(tasmin_series, tasmax_series):
        max_values = np.add([22, 10, 35.2, 25.1, 18.9, 12, 16], K2C)
        min_values = np.add([17, 3.5, 22.7, 16, 12.4, 7, 12], K2C)
        tasmax = tasmax_series(max_values)
        tasmin = tasmin_series(min_values)
        return tasmin, tasmax

    # def test_random_daily_temperature_range(self, tasmax_series, tasmin_series):
    #     days = 365
    #     tasmin, tasmax = self.random_tmin_tmax_setup(days, tasmin_series, tasmax_series)
    #     dtr = xci.daily_temperature_range(tasmin, tasmax, freq="YS")
    #
    #     np.testing.assert_array_less(-dtr, [0, 0])
    #     np.testing.assert_allclose([dtr.mean()], [20], atol=10)
    @pytest.mark.parametrize(
        "op,expected",
        [
            ("max", 12.5),
            (np.max, 12.5),
            ("min", 4.0),
            (np.min, 4.0),
            ("std", 2.72913233),
            (np.std, 2.72913233),
        ],
    )
    def test_static_reduce_daily_temperature_range(
        self, tasmin_series, tasmax_series, op, expected
    ):
        tasmin, tasmax = self.static_tmin_tmax_setup(tasmin_series, tasmax_series)
        dtr = xci.daily_temperature_range(tasmin, tasmax, freq="YS", op=op)
        assert dtr.units == "K"

        if isinstance(op, str):
            output = getattr(np, op)(tasmax - tasmin)
        else:
            output = op(tasmax - tasmin)
        np.testing.assert_array_almost_equal(dtr, expected)
        np.testing.assert_equal(dtr, output)

    def test_static_daily_temperature_range(self, tasmin_series, tasmax_series):
        tasmin, tasmax = self.static_tmin_tmax_setup(tasmin_series, tasmax_series)
        dtr = xci.daily_temperature_range(tasmin, tasmax, freq="YS")
        assert dtr.units == "K"
        output = np.mean(tasmax - tasmin)

        np.testing.assert_equal(dtr, output)

    # def test_random_variable_daily_temperature_range(self, tasmin_series, tasmax_series):
    #     days = 1095
    #     tasmin, tasmax = self.random_tmin_tmax_setup(days, tasmin_series, tasmax_series)
    #     vdtr = xci.daily_temperature_range_variability(tasmin, tasmax, freq="YS")
    #
    #     np.testing.assert_allclose(vdtr.mean(), 20, atol=10)
    #     np.testing.assert_array_less(-vdtr, [0, 0, 0, 0])

    def test_static_variable_daily_temperature_range(
        self, tasmin_series, tasmax_series
    ):
        tasmin, tasmax = self.static_tmin_tmax_setup(tasmin_series, tasmax_series)
        dtr = xci.daily_temperature_range_variability(tasmin, tasmax, freq="YS")

        np.testing.assert_almost_equal(dtr, 2.667, decimal=3)

    def test_static_extreme_temperature_range(self, tasmin_series, tasmax_series):
        tasmin, tasmax = self.static_tmin_tmax_setup(tasmin_series, tasmax_series)
        etr = xci.extreme_temperature_range(tasmin, tasmax)

        np.testing.assert_array_almost_equal(etr, 31.7)

    def test_uniform_freeze_thaw_cycles(self, tasmin_series, tasmax_series):
        temp_values = np.zeros(365)
        tasmax, tasmin = (
            tasmax_series(temp_values + 5 + K2C),
            tasmin_series(temp_values - 5 + K2C),
        )
        ft = xci.daily_freezethaw_cycles(tasmin, tasmax, freq="YS")

        np.testing.assert_array_equal([np.sum(ft)], [365])

    def test_static_freeze_thaw_cycles(self, tasmin_series, tasmax_series):
        tasmin, tasmax = self.static_tmin_tmax_setup(tasmin_series, tasmax_series)
        tasmin -= 15
        ft = xci.daily_freezethaw_cycles(tasmin, tasmax, freq="YS")

        np.testing.assert_array_equal([np.sum(ft)], [4])

    # TODO: Write a better random_freezethaw_cycles test
    # def test_random_freeze_thaw_cycles(self):
    #     runs = np.array([])
    #     for i in range(10):
    #         temp_values = np.random.uniform(-30, 30, 365)
    #         tasmin, tasmax = self.tmin_tmax_time_series(temp_values + K2C)
    #         ft = xci.daily_freezethaw_cycles(tasmin, tasmax, freq="YS")
    #         runs = np.append(runs, ft)
    #
    #     np.testing.assert_allclose(np.mean(runs), 120, atol=20)


class TestTemperatureSeasonality:
    def test_simple(self, tas_series):
        a = np.zeros(365)
        a = tas_series(a + K2C, start="1971-01-01")

        a[(a.time.dt.season == "DJF")] += -15
        a[(a.time.dt.season == "MAM")] += -5
        a[(a.time.dt.season == "JJA")] += 22
        a[(a.time.dt.season == "SON")] += 2

        out = xci.temperature_seasonality(a)
        np.testing.assert_array_almost_equal(out, 4.940925)

        t_weekly = xci.tg_mean(a, freq="7D")
        out = xci.temperature_seasonality(t_weekly)
        np.testing.assert_array_almost_equal(out, 4.87321337)
        assert out.units == "%"

    def test_celsius(self, tas_series):
        a = np.zeros(365)
        a = tas_series(a, start="1971-01-01")
        a.attrs["units"] = "°C"
        a[(a.time.dt.season == "DJF")] += -15
        a[(a.time.dt.season == "MAM")] += -5
        a[(a.time.dt.season == "JJA")] += 22
        a[(a.time.dt.season == "SON")] += 2

        out = xci.temperature_seasonality(a)
        np.testing.assert_array_almost_equal(out, 4.940925)


class TestPrecipSeasonality:
    def test_simple(self, pr_series):
        a = np.zeros(365)

        a = pr_series(a, start="1971-01-01")

        a[(a.time.dt.month == 12)] += 2 / 3600 / 24
        a[(a.time.dt.month == 8)] += 10 / 3600 / 24
        a[(a.time.dt.month == 1)] += 5 / 3600 / 24

        out = xci.precip_seasonality(a)
        np.testing.assert_array_almost_equal(out, 206.29127187)

        p_weekly = xci.precip_accumulation(a, freq="7D")
        p_weekly.attrs["units"] = "mm week-1"
        out = xci.precip_seasonality(p_weekly)
        np.testing.assert_array_almost_equal(out, 197.25293501)

        p_month = xci.precip_accumulation(a, freq="MS")
        p_month.attrs["units"] = "mm month-1"
        out = xci.precip_seasonality(p_month)
        np.testing.assert_array_almost_equal(out, 208.71994117)


class TestPrecipWettestDriestQuarter:
    def test_exceptions(self, pr_series):
        a = np.zeros(365 * 2)
        a += 1 / 3600 / 24
        a = pr_series(a, start="1971-01-01")
        a[(a.time.dt.month == 9)] += 5 / 3600 / 24
        a[(a.time.dt.month == 3)] += -1 / 3600 / 24

        with pytest.raises(NotImplementedError):
            xci.prcptot_wetdry_quarter(a, op="wettest", src_timestep="toto")
        with pytest.raises(NotImplementedError):
            xci.prcptot_wetdry_quarter(a, op="toto", src_timestep="D")

    def test_simple(self, pr_series):
        a = np.zeros(365 * 2)
        a += 1 / 3600 / 24
        a = pr_series(a, start="1971-01-01")
        a[(a.time.dt.month == 9)] += 5 / 3600 / 24
        a[(a.time.dt.month == 3)] += -1 / 3600 / 24

        out = xci.prcptot_wetdry_quarter(a, op="wettest", src_timestep="D")
        np.testing.assert_array_almost_equal(out, [241, 241])

        out = xci.prcptot_wetdry_quarter(a, op="driest", src_timestep="D")
        np.testing.assert_array_almost_equal(out, [60, 60])

    def test_weekly_monthly(self, pr_series):
        a = np.zeros(365 * 2)
        a += 1 / 3600 / 24
        a = pr_series(a, start="1971-01-01")
        a[(a.time.dt.month == 9)] += 5 / 3600 / 24
        a[(a.time.dt.month == 3)] += -1 / 3600 / 24

        p_weekly = xci.precip_accumulation(a, freq="7D")
        p_weekly.attrs["units"] = "mm week-1"
        out = xci.prcptot_wetdry_quarter(p_weekly, op="wettest", src_timestep="W")
        np.testing.assert_array_almost_equal(out, [241, 241])
        out = xci.prcptot_wetdry_quarter(p_weekly, op="driest", src_timestep="W")
        np.testing.assert_array_almost_equal(out, [60, 60])

        p_month = xci.precip_accumulation(a, freq="MS")
        p_month.attrs["units"] = "mm month-1"
        out = xci.prcptot_wetdry_quarter(p_month, op="wettest", src_timestep="M")
        np.testing.assert_array_almost_equal(out, [242, 242])
        out = xci.prcptot_wetdry_quarter(p_month, op="driest", src_timestep="M")
        np.testing.assert_array_almost_equal(out, [58, 59])

    def test_convertunits_nondaily(self, pr_series):
        a = np.zeros(365 * 2)
        a += 1 / 3600 / 24
        a = pr_series(a, start="1971-01-01")
        a[(a.time.dt.month == 9)] += 5 / 3600 / 24
        a[(a.time.dt.month == 3)] += -1 / 3600 / 24
        p_month = xci.precip_accumulation(a, freq="MS")
        p_month_m = p_month / 10
        p_month_m.attrs["units"] = "cm month-1"
        out = xci.prcptot_wetdry_quarter(p_month_m, op="wettest", src_timestep="M")
        np.testing.assert_array_almost_equal(out, [24.2, 24.2])


class TestTempWetDryPrecipWarmColdQuarter:
    @staticmethod
    def get_data(tas_series, pr_series):
        np.random.seed(123)
        times = pd.date_range("2000-01-01", "2001-12-31", name="time")
        annual_cycle = np.sin(2 * np.pi * (times.dayofyear.values / 365.25 - 0.28))
        base = 10 + 15 * annual_cycle.reshape(-1, 1)
        values = base + 3 * np.random.randn(annual_cycle.size, 1) + K2C
        tas = tas_series(values.squeeze(), start="2001-01-01").sel(
            time=slice("2001", "2002")
        )
        base = 15 * annual_cycle.reshape(-1, 1)
        values = base + 10 + 10 * np.random.randn(annual_cycle.size, 1)
        values = values / 3600 / 24
        values[values < 0] = 0
        pr = pr_series(values.squeeze(), start="2001-01-01").sel(
            time=slice("2001", "2002")
        )
        return tas, pr

    @pytest.mark.parametrize(
        "freq,units,op,expected",
        [
            (("D", "D"), "mm/day", "wettest", [296.22664037, 296.99585849]),
            (("7D", "W"), "mm/week", "wettest", [296.22664037, 296.99585849]),
            (("MS", "M"), "mm/month", "wettest", [296.25598395, 296.98613685]),
            (("D", "D"), "mm/day", "driest", [272.161376, 269.31008671]),
            (("7D", "W"), "mm/week", "driest", [272.161376, 269.31008671]),
            (("MS", "M"), "mm/month", "driest", [272.00644843, 269.04077039]),
        ],
    )
    @pytest.mark.parametrize("use_dask", [True, False])
    def test_tg_wetdry(
        self, tas_series, pr_series, use_dask, freq, units, op, expected
    ):
        tas, pr = self.get_data(tas_series, pr_series)
        freq, src_timestep = freq
        pr = xci.precip_accumulation(pr, freq=freq)
        pr.attrs["units"] = units

        tas = xci.tg_mean(tas, freq=freq)

        if use_dask:
            if freq == "D":
                pytest.skip("Daily input freq and dask arrays not working")
            tas = tas.expand_dims(lat=[0, 1, 2, 3]).chunk({"lat": 1})
            pr = pr.expand_dims(lat=[0, 1, 2, 3]).chunk({"lat": 1})

        out = xci.tg_mean_wetdry_quarter(
            tas=tas, pr=pr, freq="YS", src_timestep=src_timestep, op=op
        )
        if use_dask:
            out = out.isel(lat=0)
        np.testing.assert_array_almost_equal(out, expected)

    @pytest.mark.parametrize(
        "freq,srcts,period,op,expected",
        [
            ("D", "D", "day", "warmest", [2021.82232981, 2237.15117103]),
            ("7D", "W", "week", "warmest", [2021.82232981, 2237.15117103]),
            ("MS", "M", "month", "warmest", [2038.54763205, 2247.47136629]),
            ("D", "D", "day", "coldest", [311.91895223, 264.50013361]),
            ("7D", "W", "week", "coldest", [311.91895223, 264.50013361]),
            ("MS", "M", "month", "coldest", [311.91895223, 259.36682028]),
        ],
    )
    def test_pr_warmcold(
        self, tas_series, pr_series, freq, srcts, period, op, expected
    ):
        tas, pr = self.get_data(tas_series, pr_series)
        pr = convert_units_to(xci.precip_accumulation(pr, freq=freq), "mm")
        pr.attrs["units"] = f"{pr.units} / {period}"

        tas = xci.tg_mean(tas, freq=freq)

        out = xci.prcptot_warmcold_quarter(
            tas=tas, pr=pr, freq="YS", src_timestep=srcts, op=op
        )
        np.testing.assert_array_almost_equal(out, expected)


class TestTempWarmestColdestQuarter:
    def test_simple(self, tas_series):
        a = np.zeros(365 * 2)
        a = tas_series(a + K2C, start="1971-01-01")
        a[(a.time.dt.season == "JJA") & (a.time.dt.year == 1971)] += 22
        a[(a.time.dt.season == "SON") & (a.time.dt.year == 1972)] += 25

        a[(a.time.dt.season == "DJF") & (a.time.dt.year == 1971)] += -15
        a[(a.time.dt.season == "MAM") & (a.time.dt.year == 1972)] += -10

        with pytest.raises(NotImplementedError):
            xci.tg_mean_warmcold_quarter(a, op="warmest", src_timestep="toto")

        with pytest.raises(KeyError):
            xci.tg_mean_warmcold_quarter(a, op="toto", src_timestep="D")

        out = xci.tg_mean_warmcold_quarter(a, op="warmest", src_timestep="D")
        np.testing.assert_array_almost_equal(out, [294.66648352, 298.15])

        out = xci.tg_mean_warmcold_quarter(a, op="coldest", src_timestep="D")
        np.testing.assert_array_almost_equal(out, [263.42472527, 263.25989011])

        t_weekly = xci.tg_mean(a, freq="7D")
        out = xci.tg_mean_warmcold_quarter(t_weekly, op="coldest", src_timestep="W")
        np.testing.assert_array_almost_equal(out, [263.42472527, 263.25989011])

        t_month = xci.tg_mean(a, freq="MS")
        out = xci.tg_mean_warmcold_quarter(t_month, op="coldest", src_timestep="M")
        np.testing.assert_array_almost_equal(out, [263.15, 263.15])

    def test_Celsius(self, tas_series):
        a = np.zeros(365 * 2)
        a = tas_series(a, start="1971-01-01")
        a.attrs["units"] = "°C"
        a[(a.time.dt.season == "JJA") & (a.time.dt.year == 1971)] += 22
        a[(a.time.dt.season == "SON") & (a.time.dt.year == 1972)] += 25

        a[
            (a.time.dt.month >= 1) & (a.time.dt.month <= 3) & (a.time.dt.year == 1971)
        ] += -15
        a[(a.time.dt.season == "MAM") & (a.time.dt.year == 1972)] += -10

        out = xci.tg_mean_warmcold_quarter(a, op="warmest", src_timestep="D")
        np.testing.assert_array_almost_equal(out, [21.51648352, 25])

        out = xci.tg_mean_warmcold_quarter(a, op="coldest", src_timestep="D")
        np.testing.assert_array_almost_equal(out, [-14.835165, -9.89011])


class TestPrcptot:
    @staticmethod
    def get_data(pr_series):
        pr = pr_series(np.zeros(365 * 2), start="1971-01-01")
        pr += 1 / 3600 / 24
        pr[0:7] += 10 / 3600 / 24
        pr[-7:] += 11 / 3600 / 24
        return pr

    @pytest.mark.parametrize(
        "freq,units,expected",
        [
            (("D", "D"), "mm/day", [435.0, 442.0]),
            (("7D", "W"), "mm/week", [441.0, 436.0]),
            (("MS", "M"), "mm/month", [435.0, 442.0]),
        ],
    )
    def test_simple(self, pr_series, freq, units, expected):
        pr = self.get_data(pr_series)
        freq, src_timestep = freq
        pr = xci.precip_accumulation(pr, freq=freq)
        pr.attrs["units"] = units
        out = xci.prcptot(pr=pr, freq="YS", src_timestep=src_timestep)
        np.testing.assert_array_almost_equal(out, expected)


class TestPrecipWettestDriestPeriod:
    @staticmethod
    def get_data(pr_series):
        pr = pr_series(np.zeros(365 * 2), start="1971-01-01")
        pr += 1 / 3600 / 24
        pr[0:7] += 10 / 3600 / 24
        pr[-7:] += 11 / 3600 / 24
        return pr

    @pytest.mark.parametrize(
        "freq,units,op,expected",
        [
            (("D", "D"), "mm/day", "wettest", [11.0, 12.0]),
            (("D", "D"), "mm/day", "driest", [1, 1]),
            (("7D", "W"), "mm/week", "wettest", [77, 62]),
            (("7D", "W"), "mm/week", "driest", [7, 7]),
            (("MS", "M"), "mm/month", "wettest", [101, 107]),
            (("MS", "M"), "mm/month", "driest", [28, 29]),
        ],
    )
    def test_simple(self, pr_series, freq, units, op, expected):
        pr = self.get_data(pr_series)
        freq, src_timestep = freq
        pr = xci.precip_accumulation(pr, freq=freq)
        pr.attrs["units"] = units
        out = xci.prcptot_wetdry_period(
            pr=pr, op=op, freq="YS", src_timestep=src_timestep
        )
        np.testing.assert_array_almost_equal(out, expected)


class TestIsothermality:
    @staticmethod
    def get_data(tasmin_series, tasmax_series):
        np.random.seed(123)
        times = pd.date_range("2000-01-01", "2001-12-31", name="time")
        annual_cycle = np.sin(2 * np.pi * (times.dayofyear.values / 365.25 - 0.28))
        base = 10 + 15 * annual_cycle.reshape(-1, 1)
        values = base + 3 * np.random.randn(annual_cycle.size, 1) + K2C
        tasmin = tasmin_series(values.squeeze(), start="2001-01-01").sel(
            time=slice("2001", "2002")
        )
        values = base + 10 + 3 * np.random.randn(annual_cycle.size, 1) + K2C
        tasmax = tasmax_series(values.squeeze(), start="2001-01-01").sel(
            time=slice("2001", "2002")
        )
        return tasmin, tasmax

    @pytest.mark.parametrize(
        "freq,expected",
        [
            ("D", [18.8700109, 19.40941685]),
            ("7D", [23.29006069, 23.36559839]),
            ("MS", [25.05925319, 25.09443682]),
        ],
    )
    def test_simple(self, tasmax_series, tasmin_series, freq, expected):
        tasmin, tasmax = self.get_data(tasmin_series, tasmax_series)

        # weekly
        tmin = tasmin.resample(time=freq).mean(dim="time", keep_attrs=True)
        tmax = tasmax.resample(time=freq).mean(dim="time", keep_attrs=True)
        out = xci.isothermality(tasmax=tmax, tasmin=tmin, freq="YS")
        np.testing.assert_array_almost_equal(out, expected)
        assert out.units == "%"


class TestWarmDayFrequency:
    def test_1d(self, tasmax_series):
        a = np.zeros(35)
        a[25:] = 31
        da = tasmax_series(a + K2C)
        wdf = xci.warm_day_frequency(da, freq="MS")
        np.testing.assert_allclose(wdf.values, [6, 4])
        wdf = xci.warm_day_frequency(da, freq="YS")
        np.testing.assert_allclose(wdf.values, [10])
        wdf = xci.warm_day_frequency(da, thresh="-1 C")
        np.testing.assert_allclose(wdf.values, [35])
        wdf = xci.warm_day_frequency(da, thresh="50 C")
        np.testing.assert_allclose(wdf.values, [0])


class TestWarmNightFrequency:
    def test_1d(self, tasmin_series):
        a = np.zeros(35)
        a[25:] = 23
        da = tasmin_series(a + K2C)
        wnf = xci.warm_night_frequency(da, freq="MS")
        np.testing.assert_allclose(wnf.values, [6, 4])
        wnf = xci.warm_night_frequency(da, freq="YS")
        np.testing.assert_allclose(wnf.values, [10])
        wnf = xci.warm_night_frequency(da, thresh="-1 C")
        np.testing.assert_allclose(wnf.values, [35])
        wnf = xci.warm_night_frequency(da, thresh="50 C")
        np.testing.assert_allclose(wnf.values, [0])


class TestTxTnDaysAbove:
    def test_1d(self, tasmax_series, tasmin_series):
        tn = tasmin_series(np.asarray([20, 23, 23, 23, 23, 22, 23, 23, 23, 23]) + K2C)
        tx = tasmax_series(np.asarray([29, 31, 31, 31, 29, 31, 31, 31, 31, 31]) + K2C)

        wmmtf = xci.tx_tn_days_above(tn, tx)
        np.testing.assert_allclose(wmmtf.values, [7])
        wmmtf = xci.tx_tn_days_above(tn, tx, thresh_tasmax="50 C")
        np.testing.assert_allclose(wmmtf.values, [0])
        wmmtf = xci.tx_tn_days_above(tn, tx, thresh_tasmax="0 C", thresh_tasmin="0 C")
        np.testing.assert_allclose(wmmtf.values, [10])


class TestWarmSpellDurationIndex:
    def test_simple(self, tasmax_series):
        i = 3650
        A = 10.0
        tx = (
            np.zeros(i)
            + A * np.sin(np.arange(i) / 365.0 * 2 * np.pi)
            + 0.1 * np.random.rand(i)
        )
        tx[10:20] += 2
        tx = tasmax_series(tx)
        tx90 = percentile_doy(tx, per=90).sel(percentiles=90)

        out = xci.warm_spell_duration_index(tx, tx90, freq="YS")
        assert out[0] == 10


class TestWinterRainRatio:
    def test_simple(self, pr_series, tas_series):
        pr = np.ones(450)
        pr = pr_series(pr, start="12/1/2000")
        pr = xr.concat((pr, pr), "dim0")

        tas = np.zeros(450) - 1
        tas[10:20] += 10
        tas = tas_series(tas + K2C, start="12/1/2000")
        tas = xr.concat((tas, tas), "dim0")

        out = xci.winter_rain_ratio(pr=pr, tas=tas)
        np.testing.assert_almost_equal(out.isel(dim0=0), [10.0 / (31 + 31 + 28), 0])


# I'd like to parametrize some of these tests so we don't have to write individual tests for each indicator.
class TestTG:
    @pytest.mark.parametrize(
        "ind,exp",
        [(xci.tg_mean, 283.1391), (xci.tg_min, 266.1117), (xci.tg_max, 292.1250)],
    )
    def test_simple(self, ind, exp):
        ds = open_dataset("ERA5/daily_surface_cancities_1990-1993.nc")
        out = ind(ds.tas.sel(location="Victoria"))
        np.testing.assert_almost_equal(out[0], exp, decimal=4)

    def test_indice_against_icclim(self, cmip3_day_tas):
        from xclim.indicators import icclim  # noqa

        with set_options(cf_compliance="log"):
            ind = xci.tg_mean(cmip3_day_tas)
            icclim = icclim.TG(cmip3_day_tas)

        np.testing.assert_array_equal(icclim, ind)


@pytest.fixture(scope="session")
def cmip3_day_tas():
    # xr.set_options(enable_cftimeindex=False)
    ds = open_dataset(os.path.join("cmip3", "tas.sresb1.giss_model_e_r.run1.atm.da.nc"))
    yield ds.tas
    ds.close()


class TestWindConversion:
    da_uas = xr.DataArray(
        np.array([[3.6, -3.6], [-1, 0]]),
        coords={"lon": [-72, -72], "lat": [55, 55]},
        dims=["lon", "lat"],
    )
    da_uas.attrs["units"] = "km/h"
    da_vas = xr.DataArray(
        np.array([[3.6, 3.6], [-1, -18]]),
        coords={"lon": [-72, -72], "lat": [55, 55]},
        dims=["lon", "lat"],
    )
    da_vas.attrs["units"] = "km/h"
    da_wind = xr.DataArray(
        np.array([[np.hypot(3.6, 3.6), np.hypot(3.6, 3.6)], [np.hypot(1, 1), 18]]),
        coords={"lon": [-72, -72], "lat": [55, 55]},
        dims=["lon", "lat"],
    )
    da_wind.attrs["units"] = "km/h"
    da_windfromdir = xr.DataArray(
        np.array([[225, 135], [0, 360]]),
        coords={"lon": [-72, -72], "lat": [55, 55]},
        dims=["lon", "lat"],
    )
    da_windfromdir.attrs["units"] = "degree"

    def test_uas_vas_2_sfcwind(self):
        wind, windfromdir = xci.uas_vas_2_sfcwind(self.da_uas, self.da_vas)

        assert np.all(
            np.around(wind.values, decimals=10)
            == np.around(self.da_wind.values / 3.6, decimals=10)
        )
        assert np.all(
            np.around(windfromdir.values, decimals=10)
            == np.around(self.da_windfromdir.values, decimals=10)
        )

    def test_sfcwind_2_uas_vas(self):
        uas, vas = xci.sfcwind_2_uas_vas(self.da_wind, self.da_windfromdir)

        assert np.all(np.around(uas.values, decimals=10) == np.array([[1, -1], [0, 0]]))
        assert np.all(
            np.around(vas.values, decimals=10)
            == np.around(np.array([[1, 1], [-(np.hypot(1, 1)) / 3.6, -5]]), decimals=10)
        )


@pytest.mark.parametrize(
    "method", ["bohren98", "tetens30", "sonntag90", "goffgratch46", "wmo08"]
)
@pytest.mark.parametrize(
    "invalid_values,exp0", [("clip", 100), ("mask", np.nan), (None, 151)]
)
def test_relative_humidity_dewpoint(
    tas_series, hurs_series, method, invalid_values, exp0
):
    np.testing.assert_allclose(
        xci.relative_humidity(
            tas=tas_series(np.array([-20, -10, -1, 10, 20, 25, 30, 40, 60]) + K2C),
            tdps=tas_series(np.array([-15, -10, -2, 5, 10, 20, 29, 20, 30]) + K2C),
            method=method,
            invalid_values=invalid_values,
        ),
        # Expected values obtained by hand calculation
        hurs_series([exp0, 100, 93, 71, 52, 73, 94, 31, 20]),
        rtol=0.02,
        atol=1,
    )


@pytest.mark.parametrize("method", ["tetens30", "sonntag90", "goffgratch46", "wmo08"])
@pytest.mark.parametrize(
    "ice_thresh,exp0", [(None, [125, 286, 568]), ("0 degC", [103, 260, 563])]
)
def test_saturation_vapor_pressure(tas_series, method, ice_thresh, exp0):
    tas = tas_series(np.array([-20, -10, -1, 10, 20, 25, 30, 40, 60]) + K2C)
    # Expected values obtained with the Sonntag90 method
    e_sat_exp = exp0 + [1228, 2339, 3169, 4247, 7385, 19947]

    e_sat = xci.saturation_vapor_pressure(
        tas=tas,
        method=method,
        ice_thresh=ice_thresh,
    )
    np.testing.assert_allclose(e_sat, e_sat_exp, atol=0.5, rtol=0.005)


@pytest.mark.parametrize("method", ["tetens30", "sonntag90", "goffgratch46", "wmo08"])
@pytest.mark.parametrize(
    "invalid_values,exp0", [("clip", 100), ("mask", np.nan), (None, 188)]
)
def test_relative_humidity(
    tas_series, hurs_series, huss_series, ps_series, method, invalid_values, exp0
):
    tas = tas_series(np.array([-10, -10, 10, 20, 35, 50, 75, 95]) + K2C)
    # Expected values obtained with the Sonntag90 method
    hurs_exp = hurs_series([exp0, 63.0, 66.0, 34.0, 14.0, 6.0, 1.0, 0.0])
    ps = ps_series([101325] * 8)
    huss = huss_series([0.003, 0.001] + [0.005] * 7)

    hurs = xci.relative_humidity(
        tas=tas,
        huss=huss,
        ps=ps,
        method=method,
        invalid_values=invalid_values,
        ice_thresh="0 degC",
    )
    np.testing.assert_allclose(hurs, hurs_exp, atol=0.5, rtol=0.005)


@pytest.mark.parametrize("method", ["tetens30", "sonntag90", "goffgratch46", "wmo08"])
@pytest.mark.parametrize(
    "invalid_values,exp0", [("clip", 1.4e-2), ("mask", np.nan), (None, 2.2e-2)]
)
def test_specific_humidity(
    tas_series, hurs_series, huss_series, ps_series, method, invalid_values, exp0
):
    tas = tas_series(np.array([20, -10, 10, 20, 35, 50, 75, 95]) + K2C)
    hurs = hurs_series([150, 10, 90, 20, 80, 50, 70, 40, 30])
    ps = ps_series(1000 * np.array([100] * 4 + [101] * 4))
    # Expected values obtained with the Sonntag90 method
    huss_exp = huss_series(
        [exp0, 1.6e-4, 6.9e-3, 3.0e-3, 2.9e-2, 4.1e-2, 2.1e-1, 5.7e-1]
    )

    huss = xci.specific_humidity(
        tas=tas,
        hurs=hurs,
        ps=ps,
        method=method,
        invalid_values=invalid_values,
        ice_thresh="0 degC",
    )
    np.testing.assert_allclose(huss, huss_exp, atol=1e-4, rtol=0.05)


def test_degree_days_exceedance_date(tas_series):
    tas = tas_series(np.ones(366) + K2C, start="2000-01-01")

    out = xci.degree_days_exceedance_date(
        tas, thresh="0 degC", op=">", sum_thresh="150 K days"
    )
    assert out[0] == 151

    out = xci.degree_days_exceedance_date(
        tas, thresh="2 degC", op="<", sum_thresh="150 degC days"
    )
    assert out[0] == 151

    out = xci.degree_days_exceedance_date(
        tas, thresh="2 degC", op="<", sum_thresh="150 K days", after_date="04-15"
    )
    assert out[0] == 256

    for attr in ["units", "is_dayofyear", "calendar"]:
        assert attr in out.attrs.keys()
    assert out.attrs["units"] == ""
    assert out.attrs["is_dayofyear"] == 1


@pytest.mark.parametrize("method,exp", [("binary", [1, 1, 1, 1, 1, 0, 0, 0, 0, 0])])
def test_snowfall_approximation(pr_series, tasmax_series, method, exp):
    pr = pr_series(np.ones(10))
    tasmax = tasmax_series(np.arange(10) + K2C)

    prsn = xci.snowfall_approximation(pr, tas=tasmax, thresh="5 degC", method=method)

    np.testing.assert_allclose(prsn, exp, atol=1e-5, rtol=1e-3)


@pytest.mark.parametrize("method,exp", [("binary", [0, 0, 0, 0, 0, 1, 1, 1, 1, 1])])
def test_rain_approximation(pr_series, tas_series, method, exp):
    pr = pr_series(np.ones(10))
    tas = tas_series(np.arange(10) + K2C)

    prlp = xci.rain_approximation(pr, tas=tas, thresh="5 degC", method=method)

    np.testing.assert_allclose(prlp, exp, atol=1e-5, rtol=1e-3)


def test_first_snowfall(prsn_series):
    prsn = prsn_series(30 - abs(np.arange(366) - 180), start="2000-01-01")
    out = xci.first_snowfall(prsn, thresh="15 kg m-2 s-1", freq="YS")
    assert out[0] == 166
    for attr in ["units", "is_dayofyear", "calendar"]:
        assert attr in out.attrs.keys()
    assert out.attrs["units"] == ""
    assert out.attrs["is_dayofyear"] == 1


def test_last_snowfall(prsn_series):
    prsn = prsn_series(30 - abs(np.arange(366) - 180), start="2000-01-01")
    out = xci.last_snowfall(prsn, thresh="15 kg m-2 s-1", freq="YS")
    assert out[0] == 196


def test_days_with_snow(prsn_series):
    prsn = prsn_series(np.arange(365), start="2000-01-01")
    out = xci.days_with_snow(prsn)
    assert len(out) == 2
    # Days with 0 and 1 are not counted, because condition is > thresh, not >=.
    assert sum(out) == 364

    out = xci.days_with_snow(prsn, low="10 kg m-2 s-1", high="20 kg m-2 s-1")
    np.testing.assert_array_equal(out, [10, 0])
    assert out.units == "d"


def test_snow_cover_duration(snd_series):
    a = np.ones(366) / 100.0
    a[10:20] = 0.3
    snd = snd_series(a)
    out = xci.snow_cover_duration(snd)
    assert len(out) == 2
    assert out[0] == 10


def test_continous_snow_cover_start(snd_series):
    snd = snd_series(np.arange(366) / 100.0)
    out = xci.continuous_snow_cover_start(snd)
    assert len(out) == 2
    np.testing.assert_array_equal(out, [snd.time.dt.dayofyear[0].data + 2, np.nan])
    for attr in ["units", "is_dayofyear", "calendar"]:
        assert attr in out.attrs.keys()
    assert out.attrs["units"] == ""
    assert out.attrs["is_dayofyear"] == 1


def test_continuous_snow_cover_end(snd_series):
    a = np.concatenate(
        [
            np.zeros(100),
            np.arange(10),
            10 * np.ones(100),
            10 * np.arange(10)[::-1],
            np.zeros(146),
        ]
    )
    snd = snd_series(a / 100.0)
    out = xci.continuous_snow_cover_end(snd)
    assert len(out) == 2
    doy = snd.time.dt.dayofyear[0].data
    np.testing.assert_array_equal(out, [(doy + 219) % 366, np.nan])
    for attr in ["units", "is_dayofyear", "calendar"]:
        assert attr in out.attrs.keys()
    assert out.attrs["units"] == ""
    assert out.attrs["is_dayofyear"] == 1


def test_high_precip_low_temp(pr_series, tasmin_series):
    pr = pr_series([0, 1, 2, 0, 0])
    tas = tasmin_series(np.array([0, 0, 1, 1]) + K2C)

    out = xci.high_precip_low_temp(pr, tas, pr_thresh="1 kg m-2 s-1", tas_thresh="1 C")
    np.testing.assert_array_equal(out, [1])


def test_blowing_snow(snd_series, sfcWind_series):
    snd = snd_series([0, 0.1, 0.2, 0, 0, 0.1, 0.3, 0.5, 0.7, 0])
    w = sfcWind_series([9, 0, 0, 0, 0, 1, 1, 0, 5, 0])

    out = xci.blowing_snow(snd, w, snd_thresh="50 cm", sfcWind_thresh="4 km/h")
    np.testing.assert_array_equal(out, [1])


def test_winter_storm(snd_series):
    snd = snd_series([0, 0.5, 0.2, 0.7, 0, 0.4])
    out = xci.winter_storm(snd, thresh="30 cm")
    np.testing.assert_array_equal(out, [3])


def test_humidex(tas_series):

    tas = tas_series([15, 25, 35, 40])
    tas.attrs["units"] = "C"

    dtas = tas_series([10, 15, 25, 25])
    dtas.attrs["units"] = "C"

    # expected values from https://en.wikipedia.org/wiki/Humidex
    expected = np.array([16, 29, 47, 52]) * units.degC

    # Celcius
    hc = xci.humidex(tas, dtas)
    np.testing.assert_array_almost_equal(hc, expected, 0)

    # Kelvin
    hk = xci.humidex(convert_units_to(tas, "K"), dtas)
    np.testing.assert_array_almost_equal(hk, expected.to("K"), 0)

    # Fahrenheit
    hf = xci.humidex(convert_units_to(tas, "fahrenheit"), dtas)
    np.testing.assert_array_almost_equal(hf, expected.to("fahrenheit"), 0)


@pytest.mark.parametrize(
    "op,exp", [("max", 11), ("sum", 21), ("count", 3), ("mean", 7)]
)
def test_freezethaw_spell(tasmin_series, tasmax_series, op, exp):
    tmin = np.ones(365)
    tmax = np.ones(365)

    tmin[3:5] = -1
    tmin[10:15] = -1
    tmin[20:31] = -1
    tmin[50:55] = -1

    tasmax = tasmax_series(tmax + K2C)
    tasmin = tasmin_series(tmin + K2C)

    out = xci.multiday_temperature_swing(
        tasmin=tasmin, tasmax=tasmax, freq="AS-JUL", window=3, op=op
    )
    np.testing.assert_array_equal(out, exp)


def test_wind_chill(tas_series, sfcWind_series):
    tas = tas_series(np.array([-1, -10, -20, 10, -15]) + K2C)
    sfcWind = sfcWind_series([10, 60, 20, 6, 2])

    out = xci.wind_chill_index(tas=tas, sfcWind=sfcWind)
    # Expected values taken from the online calculator of the ECCC.
    # The calculator was altered to remove the rounding of the output.
    np.testing.assert_allclose(
        out,
        [-4.509267062481955, -22.619869069856854, -30.478945408950928, np.NaN, -16.443],
    )

    out = xci.wind_chill_index(tas=tas, sfcWind=sfcWind, method="US")
    assert out[-1].isnull()


<<<<<<< HEAD
class TestClausiusClapeyronScaledPrecip:
    def test_simple(self):
        pr_baseline = xr.DataArray(
            np.arange(4).reshape(1, 2, 2),
            dims=["time", "lat", "lon"],
            coords={"time": [1], "lat": [-45, 45], "lon": [30, 60]},
            attrs={"units": "mmday"},
        )
        tmean_baseline = xr.DataArray(
            np.arange(4).reshape(1, 2, 2),
            dims=["time", "lat", "lon"],
            coords={"time": [1], "lat": [-45, 45], "lon": [30, 60]},
            attrs={"units": "C"},
        )
        tmean_future = xr.DataArray(
            np.arange(40).reshape(10, 2, 2),
            dims=["time", "lat", "lon"],
            coords={"time": np.arange(10), "lat": [-45, 45], "lon": [30, 60]},
            attrs={"units": "C"},
        )
        out = xci.clausius_clapeyron_scaled_precipitation(
            pr_baseline, tmean_baseline, tmean_future
        )

        np.testing.assert_allclose(
            out,
            [
                [
                    [0.0, 0.0, 0.0, 0.0, 0.0, 0.0, 0.0, 0.0, 0.0, 0.0],
                    [
                        1.0,
                        1.31079601,
                        1.71818618,
                        2.25219159,
                        2.95216375,
                        3.86968446,
                        5.07236695,
                        6.64883836,
                        8.7152708,
                        11.42394219,
                    ],
                ],
                [
                    [
                        2.0,
                        2.62159202,
                        3.43637236,
                        4.50438318,
                        5.9043275,
                        7.73936892,
                        10.14473391,
                        13.29767673,
                        17.4305416,
                        22.84788438,
                    ],
                    [
                        3.0,
                        3.93238803,
                        5.15455854,
                        6.75657477,
                        8.85649125,
                        11.60905339,
                        15.21710086,
                        19.94651509,
                        26.1458124,
                        34.27182657,
                    ],
                ],
            ],
        )
=======
class TestPotentialEvapotranspiration:
    def test_baier_robertson(self, tasmin_series, tasmax_series):
        tn = tasmin_series(np.array([0, 5, 10]) + 273.15)
        tn = tn.expand_dims(lat=[45])
        tx = tasmax_series(np.array([10, 15, 20]) + 273.15)
        tx = tx.expand_dims(lat=[45])

        out = xci.potential_evapotranspiration(tn, tx, method="BR65")
        np.testing.assert_allclose(out[0, 2], [3.861079 / 86400], rtol=1e-2)

    def test_hargreaves(self, tasmin_series, tasmax_series, tas_series):
        tn = tasmin_series(np.array([0, 5, 10]) + 273.15)
        tn = tn.expand_dims(lat=[45])
        tx = tasmax_series(np.array([10, 15, 20]) + 273.15)
        tx = tx.expand_dims(lat=[45])
        tm = tas_series(np.array([5, 10, 15]) + 273.15)
        tm = tm.expand_dims(lat=[45])

        out = xci.potential_evapotranspiration(tn, tx, tm, method="HG85")
        np.testing.assert_allclose(out[2, 0], [3.962589 / 86400], rtol=1e-2)

    def test_thornthwaite(self, tas_series):
        time_std = date_range(
            "1990-01-01", "1990-12-01", freq="MS", calendar="standard"
        )
        tm = xr.DataArray(
            np.ones((time_std.size, 1)),
            dims=("time", "lat"),
            coords={"time": time_std, "lat": [45]},
            attrs={"units": "degC"},
        )

        out = xci.potential_evapotranspiration(tas=tm, method="TW48")
        np.testing.assert_allclose(out[0, 1], [42.7619242 / (86400 * 30)], rtol=1e-1)


def test_water_budget(pr_series, tasmin_series, tasmax_series):
    pr = pr_series(np.array([10, 10, 10]))
    pr.attrs["units"] = "mm/day"
    pr = pr.expand_dims(lat=[45])
    tn = tasmin_series(np.array([0, 5, 10]) + K2C)
    tn = tn.expand_dims(lat=[45])
    tx = tasmax_series(np.array([10, 15, 20]) + K2C)
    tx = tx.expand_dims(lat=[45])

    out = xci.water_budget(pr, tn, tx, method="BR65")
    np.testing.assert_allclose(out[0, 2], [6.138921 / 86400], rtol=1e-3)

    out = xci.water_budget(pr, tn, tx, method="HG85")
    np.testing.assert_allclose(out[0, 2], [6.037411 / 86400], rtol=1e-3)

    time_std = date_range("1990-01-01", "1990-12-01", freq="MS", calendar="standard")
    tm = xr.DataArray(
        np.ones((time_std.size, 1)),
        dims=("time", "lat"),
        coords={"time": time_std, "lat": [45]},
        attrs={"units": "degC"},
    )
    prm = xr.DataArray(
        np.ones((time_std.size, 1)) * 10,
        dims=("time", "lat"),
        coords={"time": time_std, "lat": [45]},
        attrs={"units": "mm/day"},
    )

    out = xci.water_budget(prm, tas=tm, method="TW48")
    np.testing.assert_allclose(out[1, 0], [8.5746025 / 86400], rtol=1e-1)
>>>>>>> 38b71891
<|MERGE_RESOLUTION|>--- conflicted
+++ resolved
@@ -1975,7 +1975,6 @@
     assert out[-1].isnull()
 
 
-<<<<<<< HEAD
 class TestClausiusClapeyronScaledPrecip:
     def test_simple(self):
         pr_baseline = xr.DataArray(
@@ -2046,7 +2045,8 @@
                 ],
             ],
         )
-=======
+
+
 class TestPotentialEvapotranspiration:
     def test_baier_robertson(self, tasmin_series, tasmax_series):
         tn = tasmin_series(np.array([0, 5, 10]) + 273.15)
@@ -2113,5 +2113,4 @@
     )
 
     out = xci.water_budget(prm, tas=tm, method="TW48")
-    np.testing.assert_allclose(out[1, 0], [8.5746025 / 86400], rtol=1e-1)
->>>>>>> 38b71891
+    np.testing.assert_allclose(out[1, 0], [8.5746025 / 86400], rtol=1e-1)