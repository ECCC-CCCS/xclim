#!/usr/bin/env python
# -*- coding: utf-8 -*-
# Tests for `xclim` package.
#
# We want to tests multiple things here:
#  - that data results are correct
#  - that metadata is correct and complete
#  - that missing data are handled appropriately
#  - that various calendar formats and supported
#  - that non-valid input frequencies or holes in the time series are detected
#
#
# For correctness, I think it would be useful to use a small dataset and run the original ICCLIM indicators on it,
# saving the results in a reference netcdf dataset. We could then compare the hailstorm output to this reference as
# a first line of defense.
import calendar
import os

import numpy as np
import pandas as pd
import pytest
import xarray as xr

from xclim import indices as xci
from xclim.core.calendar import percentile_doy
from xclim.core.options import set_options
from xclim.core.units import ValidationError, convert_units_to
from xclim.testing import open_dataset

K2C = 273.15


# TODO: Obey the line below:
# PLEASE MAINTAIN ALPHABETICAL ORDER


class TestMaxNDayPrecipitationAmount:

    # test 2 day max precip
    def test_single_max(self, pr_series):
        a = pr_series(np.array([3, 4, 20, 20, 0, 6, 9, 25, 0, 0]))
        rxnday = xci.max_n_day_precipitation_amount(a, 2)
        assert rxnday == 40 * 3600 * 24
        assert rxnday.time.dt.year == 2000

    # test whether sum over entire length is resolved
    def test_sumlength_max(self, pr_series):
        a = pr_series(np.array([3, 4, 20, 20, 0, 6, 9, 25, 0, 0]))
        rxnday = xci.max_n_day_precipitation_amount(a, len(a))
        assert rxnday == a.sum("time") * 3600 * 24
        assert rxnday.time.dt.year == 2000

    # test whether non-unique maxes are resolved
    def test_multi_max(self, pr_series):
        a = pr_series(np.array([3, 4, 20, 20, 0, 6, 15, 25, 0, 0]))
        rxnday = xci.max_n_day_precipitation_amount(a, 2)
        assert rxnday == 40 * 3600 * 24
        assert len(rxnday) == 1
        assert rxnday.time.dt.year == 2000


class TestMax1DayPrecipitationAmount:
    @staticmethod
    def time_series(values):
        coords = pd.date_range(
            "7/1/2000", periods=len(values), freq=pd.DateOffset(days=1)
        )
        return xr.DataArray(
            values,
            coords=[coords],
            dims="time",
            attrs={
                "standard_name": "precipitation_flux",
                "cell_methods": "time: sum (interval: 1 day)",
                "units": "mm/day",
            },
        )

    # test max precip
    def test_single_max(self):
        a = self.time_series(np.array([3, 4, 20, 0, 0]))
        rx1day = xci.max_1day_precipitation_amount(a)
        assert rx1day == 20
        assert rx1day.time.dt.year == 2000

    # test whether repeated maxes are resolved
    def test_multi_max(self):
        a = self.time_series(np.array([20, 4, 20, 20, 0]))
        rx1day = xci.max_1day_precipitation_amount(a)
        assert rx1day == 20
        assert rx1day.time.dt.year == 2000
        assert len(rx1day) == 1

    # test whether uniform maxes are resolved
    def test_uniform_max(self):
        a = self.time_series(np.array([20, 20, 20, 20, 20]))
        rx1day = xci.max_1day_precipitation_amount(a)
        assert rx1day == 20
        assert rx1day.time.dt.year == 2000
        assert len(rx1day) == 1


class TestColdSpellDurationIndex:
    def test_simple(self, tasmin_series):
        i = 3650
        A = 10.0
        tn = (
            np.zeros(i)
            + A * np.sin(np.arange(i) / 365.0 * 2 * np.pi)
            + 0.1 * np.random.rand(i)
        )
        tn[10:20] -= 2
        tn = tasmin_series(tn)
        tn10 = percentile_doy(tn, per=10).sel(percentiles=10)

        out = xci.cold_spell_duration_index(tn, tn10, freq="YS")
        assert out[0] == 10
        assert out.units == "d"


class TestColdSpellDays:
    def test_simple(self, tas_series):
        a = np.zeros(365)
        a[10:20] -= 15  # 10 days
        a[40:43] -= 50  # too short -> 0
        a[80:100] -= 30  # at the end and beginning
        da = tas_series(a + K2C)

        out = xci.cold_spell_days(da, thresh="-10. C", freq="M")
        np.testing.assert_array_equal(out, [10, 0, 12, 8, 0, 0, 0, 0, 0, 0, 0, 0])
        assert out.units == "d"


class TestColdSpellFreq:
    def test_simple(self, tas_series):
        a = np.zeros(365)
        a[10:20] -= 15  # 10 days
        a[40:43] -= 50  # too short -> 0
        a[80:86] -= 30
        a[95:101] -= 30
        da = tas_series(a + K2C, start="1971-01-01")

        out = xci.cold_spell_frequency(da, thresh="-10. C", freq="M")
        np.testing.assert_array_equal(out, [1, 0, 1, 1, 0, 0, 0, 0, 0, 0, 0, 0])
        assert out.units == ""

        out = xci.cold_spell_frequency(da, thresh="-10. C", freq="YS")
        np.testing.assert_array_equal(out, 3)
        assert out.units == ""


class TestMaxConsecutiveFrostDays:
    def test_one_freeze_day(self, tasmin_series):
        a = tasmin_series(np.array([3, 4, 5, -1, 3]) + K2C)
        cfd = xci.maximum_consecutive_frost_days(a)
        assert cfd == 1
        assert cfd.time.dt.year == 2000

    def test_no_freeze(self, tasmin_series):
        a = tasmin_series(np.array([3, 4, 5, 1, 3]) + K2C)
        cfd = xci.maximum_consecutive_frost_days(a)
        assert cfd == 0

    def test_all_year_freeze(self, tasmin_series):
        a = tasmin_series(np.zeros(365) - 10 + K2C)
        cfd = xci.maximum_consecutive_frost_days(a)
        assert cfd == 365


class TestMaximumConsecutiveFrostFreeDays:
    def test_one_freeze_day(self, tasmin_series):
        a = tasmin_series(np.array([3, 4, 5, -1, 3]) + K2C)
        ffd = xci.maximum_consecutive_frost_free_days(a)
        assert ffd == 3
        assert ffd.time.dt.year == 2000

    def test_two_freeze_days_with_threshold(self, tasmin_series):
        a = tasmin_series(np.array([3, 4, 5, -0.8, -2, 3]) + K2C)
        ffd = xci.maximum_consecutive_frost_free_days(a, thresh="-1 degC")
        assert ffd == 4

    def test_no_freeze(self, tasmin_series):
        a = tasmin_series(np.array([3, 4, 5, 1, 3]) + K2C)
        ffd = xci.maximum_consecutive_frost_free_days(a)
        assert ffd == 5

    def test_all_year_freeze(self, tasmin_series):
        a = tasmin_series(np.zeros(365) - 10 + K2C)
        ffd = xci.maximum_consecutive_frost_free_days(a)
        assert np.all(ffd) == 0


class TestCoolingDegreeDays:
    def test_no_cdd(self, tas_series):
        a = tas_series(np.array([10, 15, -5, 18]) + K2C)
        cdd = xci.cooling_degree_days(a)
        assert cdd == 0
        assert cdd.units == "K d"

    def test_cdd(self, tas_series):
        a = tas_series(np.array([20, 25, -15, 19]) + K2C)
        cdd = xci.cooling_degree_days(a)
        assert cdd == 10


def test_corn_heat_units(tasmin_series, tasmax_series):
    tn = tasmin_series(np.array([-10, 5, 4, 3, 10]) + K2C)
    tx = tasmax_series(np.array([-5, 9, 10, 16, 20]) + K2C)

    out = xci.corn_heat_units(
        tn, tx, thresh_tasmin="4.44 degC", thresh_tasmax="10 degC"
    )
    np.testing.assert_allclose(out, [0, 0.504, 0, 8.478, 17.454])


class TestDailyFreezeThawCycles:
    def test_simple(self, tasmin_series, tasmax_series):
        mn = np.zeros(365)
        mx = np.zeros(365)

        # 5 days in 1st month
        mn[10:20] -= 1
        mx[10:15] += 1

        # 1 day in 2nd month
        mn[40:44] += [1, 1, -1, -1]
        mx[40:44] += [1, -1, 1, -1]

        mn = tasmin_series(mn + K2C)
        mx = tasmax_series(mx + K2C)
        out = xci.daily_freezethaw_cycles(mn, mx, freq="M")
        np.testing.assert_array_equal(out[:2], [5, 1])
        np.testing.assert_array_equal(out[2:], 0)

    def test_zeroed_thresholds(self, tasmin_series, tasmax_series):
        mn = np.zeros(365)
        mx = np.zeros(365)

        # 5 days in 1st month
        mn[10:20] -= 1
        mx[10:15] += 1

        # 1 day in 2nd month
        mn[40:44] += [1, 1, -1, -1]
        mx[40:44] += [1, -1, 1, -1]

        mn = tasmin_series(mn + K2C)
        mx = tasmax_series(mx + K2C)
        out = xci.daily_freezethaw_cycles(
            mn, mx, thresh_tasmax="0 degC", thresh_tasmin="0 degC", freq="M"
        )
        np.testing.assert_array_equal(out[:2], [5, 1])
        np.testing.assert_array_equal(out[2:], 0)


class TestDailyPrIntensity:
    def test_simple(self, pr_series):
        pr = pr_series(np.zeros(365))
        pr[3:8] += [0.5, 1, 2, 3, 4]
        out = xci.daily_pr_intensity(pr, thresh="1 kg/m**2/s")
        np.testing.assert_array_equal(out[0], 2.5 * 3600 * 24)

    def test_mm(self, pr_series):
        pr = pr_series(np.zeros(365))
        pr[3:8] += [0.5, 1, 2, 3, 4]
        pr.attrs["units"] = "mm/d"
        out = xci.daily_pr_intensity(pr, thresh="1 mm/day")
        np.testing.assert_array_almost_equal(out[0], 2.5)


class TestMaxPrIntensity:
    # Hourly indicator
    def test_simple(self, pr_hr_series):
        pr = pr_hr_series(np.zeros(24 * 36))
        pr[10:22] += np.arange(12)  # kg / m2 / s

        out = xci.max_pr_intensity(pr, window=1, freq="Y")
        np.testing.assert_array_almost_equal(out[0], 11)

        out = xci.max_pr_intensity(pr, window=12, freq="Y")
        np.testing.assert_array_almost_equal(out[0], 5.5)

        pr.attrs["units"] = "mm"
        with pytest.raises(ValidationError):
            xci.max_pr_intensity(pr, window=1, freq="Y")


class TestLastSpringFrost:
    def test_simple(self, tas_series):
        a = np.zeros(365)
        a[180:270] = 303.15
        tas = tas_series(a, start="2000/1/1")

        lsf = xci.last_spring_frost(tas)
        assert lsf == 180
        for attr in ["units", "is_dayofyear", "calendar"]:
            assert attr in lsf.attrs.keys()
        assert lsf.attrs["units"] == ""
        assert lsf.attrs["is_dayofyear"] == 1


class TestFirstDayBelow:
    def test_simple(self, tas_series):
        a = np.zeros(365)
        a[180:270] = 303.15
        tas = tas_series(a, start="2000/1/1")

        fdb = xci.first_day_below(tas)
        assert fdb == 271

        a[:] = 303.15
        tas = tas_series(a, start="2000/1/1")

        fdb = xci.first_day_below(tas)
        assert np.isnan(fdb)
        for attr in ["units", "is_dayofyear", "calendar"]:
            assert attr in fdb.attrs.keys()
        assert fdb.attrs["units"] == ""
        assert fdb.attrs["is_dayofyear"] == 1


class TestFirstDayAbove:
    def test_simple(self, tas_series):
        a = np.zeros(365) + 307
        a[180:270] = 270
        tas = tas_series(a, start="2000/1/1")

        fdb = xci.first_day_above(tas)
        assert fdb == 1

        fdb = xci.first_day_above(tas, after_date="07-01")
        assert fdb == 271

        a[:] = 270
        tas = tas_series(a, start="2000/1/1")

        fdb = xci.first_day_above(tas)
        assert np.isnan(fdb)
        for attr in ["units", "is_dayofyear", "calendar"]:
            assert attr in fdb.attrs.keys()
        assert fdb.attrs["units"] == ""
        assert fdb.attrs["is_dayofyear"] == 1


class TestDaysOverPrecipThresh:
    def test_simple(self, pr_series, per_doy):
        a = np.zeros(365)
        a[:8] = np.arange(8)
        pr = pr_series(a, start="1/1/2000")

        per = per_doy(np.zeros(366))
        per[5:] = 5

        out = xci.days_over_precip_thresh(pr, per, thresh="2 kg/m**2/s")
        np.testing.assert_array_almost_equal(out[0], 4)

        out = xci.fraction_over_precip_thresh(pr, per, thresh="2 kg/m**2/s")
        np.testing.assert_array_almost_equal(
            out[0], (3 + 4 + 6 + 7) / (3 + 4 + 5 + 6 + 7)
        )

    def test_quantile(self, pr_series):
        a = np.zeros(365)
        a[:8] = np.arange(8)
        pr = pr_series(a, start="1/1/2000")

        # Create synthetic percentile
        pr0 = pr_series(np.ones(365) * 5, start="1/1/2000")
        per = pr0.quantile(0.5, dim="time", keep_attrs=True)
        per.attrs["units"] = "kg m-2 s-1"  # This won't be needed with xarray 0.13

        out = xci.days_over_precip_thresh(pr, per, thresh="2 kg/m**2/s")
        np.testing.assert_array_almost_equal(
            out[0], 2
        )  # Only days 6 and 7 meet criteria.

    def test_nd(self, pr_ndseries):
        pr = pr_ndseries(np.ones((300, 2, 3)))
        pr0 = pr_ndseries(np.zeros((300, 2, 3)))
        per = pr0.quantile(0.5, dim="time", keep_attrs=True)
        per.attrs["units"] = "kg m-2 s-1"  # This won't be needed with xarray 0.13

        out = xci.days_over_precip_thresh(pr, per, thresh="0.5 kg/m**2/s")
        np.testing.assert_array_almost_equal(out, 300)


class TestFreshetStart:
    def test_simple(self, tas_series):
        tg = np.zeros(365) - 1
        w = 5

        i = 10
        tg[i : i + w - 1] += 6  # too short

        i = 20
        tg[i : i + w] += 6  # ok

        i = 30
        tg[i : i + w + 1] += 6  # Second valid condition, should be ignored.

        tg = tas_series(tg + K2C, start="1/1/2000")
        out = xci.freshet_start(tg, window=w)
        assert out[0] == tg.indexes["time"][20].dayofyear
        for attr in ["units", "is_dayofyear", "calendar"]:
            assert attr in out.attrs.keys()
        assert out.attrs["units"] == ""
        assert out.attrs["is_dayofyear"] == 1

    def test_no_start(self, tas_series):
        tg = np.zeros(365) - 1
        tg = tas_series(tg, start="1/1/2000")
        out = xci.freshet_start(tg)
        np.testing.assert_equal(out, [np.nan])


class TestGrowingDegreeDays:
    def test_simple(self, tas_series):
        a = np.zeros(365)
        a[0] = 5  # default thresh at 4
        da = tas_series(a + K2C)
        assert xci.growing_degree_days(da)[0] == 1


class TestGrowingSeasonEnd:
    @pytest.mark.parametrize(
        "d1,d2,mid_date,expected",
        [
            ("1950-01-01", "1951-01-01", "07-01", np.nan),  # No growing season
            ("2000-01-01", "2000-12-31", "07-01", 365),  # All year growing season
            ("2000-07-10", "2001-01-01", "07-01", np.nan),  # End happens before start
            ("2000-06-15", "2000-07-15", "07-01", 198),  # Normal case
            ("2000-06-15", "2000-07-25", "07-15", 208),  # PCC Case
            ("2000-06-15", "2000-07-15", "10-01", 275),  # Late mid_date
            ("2000-06-15", "2000-07-15", "01-10", np.nan),  # Early mid_date
        ],
    )
    def test_varying_mid_dates(self, tas_series, d1, d2, mid_date, expected):
        # generate a year of data
        tas = tas_series(np.zeros(365), start="2000/1/1")
        warm_period = tas.sel(time=slice(d1, d2))
        tas = tas.where(~tas.time.isin(warm_period.time), 280)
        gs_end = xci.growing_season_end(tas, mid_date=mid_date)
        np.testing.assert_array_equal(gs_end, expected)
        for attr in ["units", "is_dayofyear", "calendar"]:
            assert attr in gs_end.attrs.keys()
        assert gs_end.attrs["units"] == ""
        assert gs_end.attrs["is_dayofyear"] == 1


class TestGrowingSeasonLength:
    @pytest.mark.parametrize(
        "d1,d2,expected",
        [
            ("1950-01-01", "1951-01-01", 0),  # No growing season
            ("2000-01-01", "2000-12-31", 365),  # All year growing season
            ("2000-07-10", "2001-01-01", np.nan),  # End happens before start
            ("2000-06-15", "2001-01-01", 199),  # No end
            ("2000-06-15", "2000-07-15", 31),  # Normal case
        ],
    )
    def test_simple(self, tas_series, d1, d2, expected):
        # test for different growing length

        # generate a year of data
        tas = tas_series(np.zeros(365), start="2000/1/1")
        warm_period = tas.sel(time=slice(d1, d2))
        tas = tas.where(~tas.time.isin(warm_period.time), 280)
        gsl = xci.growing_season_length(tas)
        np.testing.assert_array_equal(gsl, expected)

    def test_southhemisphere(self, tas_series):
        tas = tas_series(np.zeros(2 * 365), start="2000/1/1")
        warm_period = tas.sel(time=slice("2000-11-01", "2001-03-01"))
        tas = tas.where(~tas.time.isin(warm_period.time), 280)
        gsl = xci.growing_season_length(tas, mid_date="01-01", freq="AS-Jul")
        np.testing.assert_array_equal(gsl.sel(time="2000-07-01"), 121)


class TestFrostSeasonLength:
    @pytest.mark.parametrize(
        "d1,d2,expected",
        [
            ("1950-01-01", "1951-01-01", 0),  # No frost season
            ("2000-01-01", "2000-12-31", 365),  # All year frost season
            ("2000-06-15", "2001-01-01", 199),  # No end
            ("2000-06-15", "2000-07-15", 31),  # Normal case
        ],
    )
    def test_simple(self, tas_series, d1, d2, expected):
        # test for different growing length

        # generate a year of data
        tas = tas_series(np.zeros(365) + 300, start="2000/1/1")
        cold_period = tas.sel(time=slice(d1, d2))
        tas = tas.where(~tas.time.isin(cold_period.time), 270)
        fsl = xci.frost_season_length(tas, freq="YS", mid_date="07-01")
        np.testing.assert_array_equal(fsl, expected)

    def test_northhemisphere(self, tas_series):
        tas = tas_series(np.zeros(2 * 365) + 300, start="2000/1/1")
        cold_period = tas.sel(time=slice("2000-11-01", "2001-03-01"))
        tas = tas.where(~tas.time.isin(cold_period.time), 270)
        fsl = xci.frost_season_length(tas)
        np.testing.assert_array_equal(fsl.sel(time="2000-07-01"), 121)


class TestHeatingDegreeDays:
    def test_simple(self, tas_series):
        a = np.zeros(365) + 17
        a[:7] += [-3, -2, -1, 0, 1, 2, 3]
        da = tas_series(a + K2C)
        out = xci.heating_degree_days(da)
        np.testing.assert_array_equal(out[:1], 6)
        np.testing.assert_array_equal(out[1:], 0)


class TestHeatWaveIndex:
    def test_simple(self, tasmax_series):
        a = np.zeros(365)
        a[10:20] += 30  # 10 days
        a[40:43] += 50  # too short -> 0
        a[80:100] += 30  # at the end and beginning
        da = tasmax_series(a + K2C)

        out = xci.heat_wave_index(da, thresh="25 C", freq="M")
        np.testing.assert_array_equal(out, [10, 0, 12, 8, 0, 0, 0, 0, 0, 0, 0, 0])


class TestHeatWaveFrequency:
    @pytest.mark.parametrize(
        "thresh_tasmin,thresh_tasmax,window,expected",
        [
            ("22 C", "30 C", 3, 2),  # Some HW
            ("22 C", "30 C", 4, 1),  # No HW
            ("10 C", "10 C", 3, 1),  # One long HW
            ("40 C", "40 C", 3, 0),  # Windowed
        ],
    )
    def test_1d(
        self,
        tasmax_series,
        tasmin_series,
        thresh_tasmin,
        thresh_tasmax,
        window,
        expected,
    ):
        tn = tasmin_series(np.asarray([20, 23, 23, 23, 23, 22, 23, 23, 23, 23]) + K2C)
        tx = tasmax_series(np.asarray([29, 31, 31, 31, 29, 31, 31, 31, 31, 31]) + K2C)

        hwf = xci.heat_wave_frequency(
            tn,
            tx,
            thresh_tasmin=thresh_tasmin,
            thresh_tasmax=thresh_tasmax,
            window=window,
        )
        np.testing.assert_allclose(hwf.values, expected)


class TestHeatWaveMaxLength:
    @pytest.mark.parametrize(
        "thresh_tasmin,thresh_tasmax,window,expected",
        [
            ("22 C", "30 C", 3, 4),  # Some HW
            ("10 C", "10 C", 3, 10),  # One long HW
            ("40 C", "40 C", 3, 0),  # No HW
            ("22 C", "30 C", 5, 0),  # Windowed
        ],
    )
    def test_1d(
        self,
        tasmax_series,
        tasmin_series,
        thresh_tasmin,
        thresh_tasmax,
        window,
        expected,
    ):
        tn = tasmin_series(np.asarray([20, 23, 23, 23, 23, 22, 23, 23, 23, 23]) + K2C)
        tx = tasmax_series(np.asarray([29, 31, 31, 31, 29, 31, 31, 31, 31, 31]) + K2C)

        hwml = xci.heat_wave_max_length(
            tn,
            tx,
            thresh_tasmin=thresh_tasmin,
            thresh_tasmax=thresh_tasmax,
            window=window,
        )
        np.testing.assert_allclose(hwml.values, expected)


class TestHeatWaveTotalLength:
    @pytest.mark.parametrize(
        "thresh_tasmin,thresh_tasmax,window,expected",
        [
            ("22 C", "30 C", 3, 7),  # Some HW
            ("10 C", "10 C", 3, 10),  # One long HW
            ("40 C", "40 C", 3, 0),  # No HW
            ("22 C", "30 C", 5, 0),  # Windowed
        ],
    )
    def test_1d(
        self,
        tasmax_series,
        tasmin_series,
        thresh_tasmin,
        thresh_tasmax,
        window,
        expected,
    ):
        tn = tasmin_series(np.asarray([20, 23, 23, 23, 23, 22, 23, 23, 23, 23]) + K2C)
        tx = tasmax_series(np.asarray([29, 31, 31, 31, 29, 31, 31, 31, 31, 31]) + K2C)

        # some hw
        hwml = xci.heat_wave_total_length(
            tn,
            tx,
            thresh_tasmin=thresh_tasmin,
            thresh_tasmax=thresh_tasmax,
            window=window,
        )
        np.testing.assert_allclose(hwml.values, expected)


class TestHotSpellFrequency:
    @pytest.mark.parametrize(
        "thresh_tasmax,window,expected",
        [
            ("30 C", 3, 2),  # Some HS
            ("30 C", 4, 1),  # One long HS
            ("10 C", 3, 1),  # No HS
            ("40 C", 5, 0),  # Windowed
        ],
    )
    def test_1d(self, tasmax_series, thresh_tasmax, window, expected):
        tx = tasmax_series(np.asarray([29, 31, 31, 31, 29, 31, 31, 31, 31, 31]) + K2C)

        hsf = xci.hot_spell_frequency(tx, thresh_tasmax=thresh_tasmax, window=window)
        np.testing.assert_allclose(hsf.values, expected)


class TestHotSpellMaxLength:
    @pytest.mark.parametrize(
        "thresh_tasmax,window,expected",
        [
            ("30 C", 3, 5),  # Some HS
            ("10 C", 3, 10),  # One long HS
            ("40 C", 3, 0),  # No HS
            ("30 C", 5, 5),  # Windowed
        ],
    )
    def test_1d(self, tasmax_series, thresh_tasmax, window, expected):
        tx = tasmax_series(np.asarray([29, 31, 31, 31, 29, 31, 31, 31, 31, 31]) + K2C)

        hsml = xci.hot_spell_max_length(tx, thresh_tasmax=thresh_tasmax, window=window)
        np.testing.assert_allclose(hsml.values, expected)


class TestTnDays:
    def test_above_simple(self, tasmin_series):
        a = np.zeros(365)
        a[:6] += [27, 28, 29, 30, 31, 32]  # 2 above 30
        mn = tasmin_series(a + K2C)

        out = xci.tn_days_above(mn, thresh="30 C")
        np.testing.assert_array_equal(out[:1], [2])
        np.testing.assert_array_equal(out[1:], [0])

    def test_below_simple(self, tasmin_series):
        a = np.zeros(365)
        a[:6] -= [27, 28, 29, 30, 31, 32]  # 2 above 30
        mn = tasmin_series(a + K2C)

        out = xci.tn_days_below(mn, thresh="-10 C")
        np.testing.assert_array_equal(out[:1], [6])
        np.testing.assert_array_equal(out[1:], [0])
        out = xci.tn_days_below(mn, thresh="-30 C")
        np.testing.assert_array_equal(out[:1], [2])
        np.testing.assert_array_equal(out[1:], [0])


class TestTgDays:
    def test_above_simple(self, tas_series):
        a = np.zeros(365)
        a[:6] += [27, 28, 29, 30, 31, 32]  # 2 above 30
        mg = tas_series(a + K2C)

        out = xci.tg_days_above(mg, thresh="30 C")
        np.testing.assert_array_equal(out[:1], [2])
        np.testing.assert_array_equal(out[1:], [0])

    def test_below_simple(self, tas_series):
        a = np.zeros(365)
        a[:6] -= [27, 28, 29, 30, 31, 32]  # 2 above 30
        mg = tas_series(a + K2C)

        out = xci.tg_days_below(mg, thresh="-10 C")
        np.testing.assert_array_equal(out[:1], [6])
        np.testing.assert_array_equal(out[1:], [0])
        out = xci.tg_days_below(mg, thresh="-30 C")
        np.testing.assert_array_equal(out[:1], [2])
        np.testing.assert_array_equal(out[1:], [0])


class TestTxDays:
    def test_above_simple(self, tasmax_series):
        a = np.zeros(365)
        a[:6] += [27, 28, 29, 30, 31, 32]  # 2 above 30
        mx = tasmax_series(a + K2C)

        out = xci.tx_days_above(mx, thresh="30 C")
        np.testing.assert_array_equal(out[:1], [2])
        np.testing.assert_array_equal(out[1:], [0])

    def test_below_simple(self, tasmax_series):
        a = np.zeros(365)
        a[:6] -= [27, 28, 29, 30, 31, 32]  # 2 above 30
        mx = tasmax_series(a + K2C)

        out = xci.tx_days_below(mx, thresh="-10 C")
        np.testing.assert_array_equal(out[:1], [6])
        np.testing.assert_array_equal(out[1:], [0])
        out = xci.tx_days_below(mx, thresh="-30 C")
        np.testing.assert_array_equal(out[:1], [2])
        np.testing.assert_array_equal(out[1:], [0])


class TestLiquidPrecipitationRatio:
    def test_simple(self, pr_series, tas_series):
        pr = np.zeros(100)
        pr[10:20] = 1
        pr = pr_series(pr)

        tas = np.zeros(100)
        tas[:14] -= 20
        tas[14:] += 10
        tas = tas_series(tas + K2C)

        out = xci.liquid_precip_ratio(pr, tas=tas, freq="M")
        np.testing.assert_almost_equal(out[:1], [0.6])


class TestMaximumConsecutiveDryDays:
    def test_simple(self, pr_series):
        a = np.zeros(365) + 10
        a[5:15] = 0
        pr = pr_series(a)
        out = xci.maximum_consecutive_dry_days(pr, freq="M")
        assert out[0] == 10

    def test_run_start_at_0(self, pr_series):
        a = np.zeros(365) + 10
        a[:10] = 0
        pr = pr_series(a)
        out = xci.maximum_consecutive_dry_days(pr, freq="M")
        assert out[0] == 10


class TestMaximumConsecutiveTxDays:
    def test_simple(self, tasmax_series):
        a = np.zeros(365) + 273.15
        a[5:15] += 30
        tx = tasmax_series(a, start="1/1/2010")
        out = xci.maximum_consecutive_tx_days(tx, thresh="25 C", freq="M")
        assert out[0] == 10
        np.testing.assert_array_almost_equal(out[1:], 0)


class TestPrecipAccumulation:
    # build test data for different calendar
    time_std = pd.date_range("2000-01-01", "2010-12-31", freq="D")
    da_std = xr.DataArray(
        time_std.year, coords=[time_std], dims="time", attrs={"units": "mm d-1"}
    )

    # calendar 365_day and 360_day not tested for now since xarray.resample
    # does not support other calendars than standard
    #
    # units = 'days since 2000-01-01 00:00'
    # time_365 = cftime.num2date(np.arange(0, 10 * 365), units, '365_day')
    # time_360 = cftime.num2date(np.arange(0, 10 * 360), units, '360_day')
    # da_365 = xr.DataArray(np.arange(time_365.size), coords=[time_365], dims='time')
    # da_360 = xr.DataArray(np.arange(time_360.size), coords=[time_360], dims='time')

    def test_simple(self, pr_series):
        pr = np.zeros(100)
        pr[5:10] = 1
        pr = pr_series(pr)

        out = xci.precip_accumulation(pr, freq="M")
        np.testing.assert_array_equal(out[0], 5 * 3600 * 24)

    def test_yearly(self):
        da_std = self.da_std
        out_std = xci.precip_accumulation(da_std)
        target = [
            (365 + calendar.isleap(y)) * y for y in np.unique(da_std.time.dt.year)
        ]
        np.testing.assert_allclose(out_std.values, target)

    def test_mixed_phases(self, pr_series, tas_series):
        pr = np.zeros(100)
        pr[5:20] = 1
        pr = pr_series(pr)

        tas = np.ones(100) * 280
        tas[5:10] = 270
        tas[10:15] = 268
        tas = tas_series(tas)

        outsn = xci.precip_accumulation(pr, tas=tas, phase="solid", freq="M")
        outsn2 = xci.precip_accumulation(
            pr, tas=tas, phase="solid", thresh="269 K", freq="M"
        )
        outrn = xci.precip_accumulation(pr, tas=tas, phase="liquid", freq="M")

        np.testing.assert_array_equal(outsn[0], 10 * 3600 * 24)
        np.testing.assert_array_equal(outsn2[0], 5 * 3600 * 24)
        np.testing.assert_array_equal(outrn[0], 5 * 3600 * 24)


class TestRainOnFrozenGround:
    def test_simple(self, tas_series, pr_series):
        tas = np.zeros(30) - 1
        pr = np.zeros(30)

        tas[10] += 5
        pr[10] += 2

        tas = tas_series(tas + K2C)
        pr = pr_series(pr / 3600 / 24)

        out = xci.rain_on_frozen_ground_days(pr, tas, freq="MS")
        assert out[0] == 1

    def test_small_rain(self, tas_series, pr_series):
        tas = np.zeros(30) - 1
        pr = np.zeros(30)

        tas[10] += 5
        pr[10] += 0.5

        tas = tas_series(tas + K2C)
        pr = pr_series(pr / 3600 / 24)

        out = xci.rain_on_frozen_ground_days(pr, tas, freq="MS")
        assert out[0] == 0

    def test_consecutive_rain(self, tas_series, pr_series):
        tas = np.zeros(30) - 1
        pr = np.zeros(30)

        tas[10:16] += 5
        pr[10:16] += 5

        tas = tas_series(tas + K2C)
        pr = pr_series(pr)

        out = xci.rain_on_frozen_ground_days(pr, tas, freq="MS")
        assert out[0] == 1


class TestTGXN10p:
    def test_tg10p_simple(self, tas_series):
        i = 366
        tas = np.array(range(i))
        tas = tas_series(tas, start="1/1/2000")
        t10 = percentile_doy(tas, per=10).sel(percentiles=10)

        # create cold spell in june
        tas[175:180] = 1

        out = xci.tg10p(tas, t10, freq="MS")
        assert out[0] == 1
        assert out[5] == 5

        with pytest.raises(AttributeError):
            out = xci.tg10p(tas, tas, freq="MS")

    def test_tx10p_simple(self, tasmax_series):
        i = 366
        tas = np.array(range(i))
        tas = tasmax_series(tas, start="1/1/2000")
        t10 = percentile_doy(tas, per=10).sel(percentiles=10)

        # create cold spell in june
        tas[175:180] = 1

        out = xci.tx10p(tas, t10, freq="MS")
        assert out[0] == 1
        assert out[5] == 5

    def test_tn10p_simple(self, tas_series):
        i = 366
        tas = np.array(range(i))
        tas = tas_series(tas, start="1/1/2000")
        t10 = percentile_doy(tas, per=10).sel(percentiles=10)

        # create cold spell in june
        tas[175:180] = 1

        out = xci.tn10p(tas, t10, freq="MS")
        assert out[0] == 1
        assert out[5] == 5

    def test_doy_interpolation(self):
        # Just a smoke test
        with open_dataset("ERA5/daily_surface_cancities_1990-1993.nc") as ds:
            t10 = percentile_doy(ds.tasmin, per=10).sel(percentiles=10)
            xci.tn10p(ds.tasmin, t10, freq="MS")


class TestTGXN90p:
    def test_tg90p_simple(self, tas_series):
        i = 366
        tas = np.array(range(i))
        tas = tas_series(tas, start="1/1/2000")
        t90 = percentile_doy(tas, per=10).sel(percentiles=10)

        # create cold spell in june
        tas[175:180] = 1

        out = xci.tg90p(tas, t90, freq="MS")
        assert out[0] == 30
        assert out[1] == 29
        assert out[5] == 25

    def test_tx90p_simple(self, tasmax_series):
        i = 366
        tas = np.array(range(i))
        tas = tasmax_series(tas, start="1/1/2000")
        t90 = percentile_doy(tas, per=10).sel(percentiles=10)

        # create cold spell in june
        tas[175:180] = 1

        out = xci.tx90p(tas, t90, freq="MS")
        assert out[0] == 30
        assert out[1] == 29
        assert out[5] == 25

    def test_tn90p_simple(self, tasmin_series):
        i = 366
        tas = np.array(range(i))
        tas = tasmin_series(tas, start="1/1/2000")
        t90 = percentile_doy(tas, per=10).sel(percentiles=10)

        # create cold spell in june
        tas[175:180] = 1

        out = xci.tn90p(tas, t90, freq="MS")
        assert out[0] == 30
        assert out[1] == 29
        assert out[5] == 25


class TestTas:
    @pytest.mark.parametrize("tasmin_units", ["K", "°C"])
    @pytest.mark.parametrize("tasmax_units", ["K", "°C"])
    def test_tas(
        self, tasmin_series, tasmax_series, tas_series, tasmin_units, tasmax_units
    ):
        tas = tas_series(np.ones(10) + (K2C if tasmin_units == "K" else 0))
        tas.attrs["units"] = tasmin_units
        tasmin = tasmin_series(np.zeros(10) + (K2C if tasmin_units == "K" else 0))
        tasmin.attrs["units"] = tasmin_units
        tasmax = tasmax_series(np.ones(10) * 2 + (K2C if tasmax_units == "K" else 0))
        tasmax.attrs["units"] = tasmax_units

        tas_xc = xci.tas(tasmin, tasmax)
        assert tas_xc.attrs["units"] == tasmin_units
        xr.testing.assert_equal(tas, tas_xc)


class TestTxMin:
    def test_simple(self, tasmax_series):
        a = tasmax_series(np.array([20, 25, -15, 19]))
        txm = xci.tx_min(a, freq="YS")
        assert txm == -15


class TestTxMean:
    def test_attrs(self, tasmax_series):
        a = tasmax_series(np.array([320, 321, 322, 323, 324]))
        txm = xci.tx_mean(a, freq="YS")
        assert txm == 322
        assert txm.units == "K"

        a = tasmax_series(np.array([20, 21, 22, 23, 24]))
        a.attrs["units"] = "°C"
        txm = xci.tx_mean(a, freq="YS")

        assert txm == 22
        assert txm.units == "°C"


class TestTxMax:
    def test_simple(self, tasmax_series):
        a = tasmax_series(np.array([20, 25, -15, 19]))
        txm = xci.tx_max(a, freq="YS")
        assert txm == 25


class TestTgMaxTgMinIndices:
    @staticmethod
    def random_tmin_tmax_setup(length, tasmax_series, tasmin_series):
        max_values = np.random.uniform(-20, 40, length)
        min_values = []
        for i in range(length):
            min_values.append(np.random.uniform(-40, max_values[i]))
        tasmax = tasmax_series(np.add(max_values, K2C))
        tasmin = tasmin_series(np.add(min_values, K2C))
        return tasmin, tasmax

    @staticmethod
    def static_tmin_tmax_setup(tasmin_series, tasmax_series):
        max_values = np.add([22, 10, 35.2, 25.1, 18.9, 12, 16], K2C)
        min_values = np.add([17, 3.5, 22.7, 16, 12.4, 7, 12], K2C)
        tasmax = tasmax_series(max_values)
        tasmin = tasmin_series(min_values)
        return tasmin, tasmax

    # def test_random_daily_temperature_range(self, tasmax_series, tasmin_series):
    #     days = 365
    #     tasmin, tasmax = self.random_tmin_tmax_setup(days, tasmin_series, tasmax_series)
    #     dtr = xci.daily_temperature_range(tasmin, tasmax, freq="YS")
    #
    #     np.testing.assert_array_less(-dtr, [0, 0])
    #     np.testing.assert_allclose([dtr.mean()], [20], atol=10)
    @pytest.mark.parametrize(
        "op,expected",
        [
            ("max", 12.5),
            (np.max, 12.5),
            ("min", 4.0),
            (np.min, 4.0),
            ("std", 2.72913233),
            (np.std, 2.72913233),
        ],
    )
    def test_static_reduce_daily_temperature_range(
        self, tasmin_series, tasmax_series, op, expected
    ):
        tasmin, tasmax = self.static_tmin_tmax_setup(tasmin_series, tasmax_series)
        dtr = xci.daily_temperature_range(tasmin, tasmax, freq="YS", op=op)
        assert dtr.units == "K"

        if isinstance(op, str):
            output = getattr(np, op)(tasmax - tasmin)
        else:
            output = op(tasmax - tasmin)
        np.testing.assert_array_almost_equal(dtr, expected)
        np.testing.assert_equal(dtr, output)

    def test_static_daily_temperature_range(self, tasmin_series, tasmax_series):
        tasmin, tasmax = self.static_tmin_tmax_setup(tasmin_series, tasmax_series)
        dtr = xci.daily_temperature_range(tasmin, tasmax, freq="YS")
        assert dtr.units == "K"
        output = np.mean(tasmax - tasmin)

        np.testing.assert_equal(dtr, output)

    # def test_random_variable_daily_temperature_range(self, tasmin_series, tasmax_series):
    #     days = 1095
    #     tasmin, tasmax = self.random_tmin_tmax_setup(days, tasmin_series, tasmax_series)
    #     vdtr = xci.daily_temperature_range_variability(tasmin, tasmax, freq="YS")
    #
    #     np.testing.assert_allclose(vdtr.mean(), 20, atol=10)
    #     np.testing.assert_array_less(-vdtr, [0, 0, 0, 0])

    def test_static_variable_daily_temperature_range(
        self, tasmin_series, tasmax_series
    ):
        tasmin, tasmax = self.static_tmin_tmax_setup(tasmin_series, tasmax_series)
        dtr = xci.daily_temperature_range_variability(tasmin, tasmax, freq="YS")

        np.testing.assert_almost_equal(dtr, 2.667, decimal=3)

    def test_static_extreme_temperature_range(self, tasmin_series, tasmax_series):
        tasmin, tasmax = self.static_tmin_tmax_setup(tasmin_series, tasmax_series)
        etr = xci.extreme_temperature_range(tasmin, tasmax)

        np.testing.assert_array_almost_equal(etr, 31.7)

    def test_uniform_freeze_thaw_cycles(self, tasmin_series, tasmax_series):
        temp_values = np.zeros(365)
        tasmax, tasmin = (
            tasmax_series(temp_values + 5 + K2C),
            tasmin_series(temp_values - 5 + K2C),
        )
        ft = xci.daily_freezethaw_cycles(tasmin, tasmax, freq="YS")

        np.testing.assert_array_equal([np.sum(ft)], [365])

    def test_static_freeze_thaw_cycles(self, tasmin_series, tasmax_series):
        tasmin, tasmax = self.static_tmin_tmax_setup(tasmin_series, tasmax_series)
        tasmin -= 15
        ft = xci.daily_freezethaw_cycles(tasmin, tasmax, freq="YS")

        np.testing.assert_array_equal([np.sum(ft)], [4])

    # TODO: Write a better random_freezethaw_cycles test
    # def test_random_freeze_thaw_cycles(self):
    #     runs = np.array([])
    #     for i in range(10):
    #         temp_values = np.random.uniform(-30, 30, 365)
    #         tasmin, tasmax = self.tmin_tmax_time_series(temp_values + K2C)
    #         ft = xci.daily_freezethaw_cycles(tasmin, tasmax, freq="YS")
    #         runs = np.append(runs, ft)
    #
    #     np.testing.assert_allclose(np.mean(runs), 120, atol=20)


class TestTemperatureSeasonality:
    def test_simple(self, tas_series):
        a = np.zeros(365)
        a = tas_series(a + K2C, start="1971-01-01")

        a[(a.time.dt.season == "DJF")] += -15
        a[(a.time.dt.season == "MAM")] += -5
        a[(a.time.dt.season == "JJA")] += 22
        a[(a.time.dt.season == "SON")] += 2

        out = xci.temperature_seasonality(a)
        np.testing.assert_array_almost_equal(out, 4.940925)

        t_weekly = xci.tg_mean(a, freq="7D")
        out = xci.temperature_seasonality(t_weekly)
        np.testing.assert_array_almost_equal(out, 4.87321337)
        assert out.units == "%"

    def test_celsius(self, tas_series):
        a = np.zeros(365)
        a = tas_series(a, start="1971-01-01")
        a.attrs["units"] = "°C"
        a[(a.time.dt.season == "DJF")] += -15
        a[(a.time.dt.season == "MAM")] += -5
        a[(a.time.dt.season == "JJA")] += 22
        a[(a.time.dt.season == "SON")] += 2

        out = xci.temperature_seasonality(a)
        np.testing.assert_array_almost_equal(out, 4.940925)


class TestPrecipSeasonality:
    def test_simple(self, pr_series):
        a = np.zeros(365)

        a = pr_series(a, start="1971-01-01")

        a[(a.time.dt.month == 12)] += 2 / 3600 / 24
        a[(a.time.dt.month == 8)] += 10 / 3600 / 24
        a[(a.time.dt.month == 1)] += 5 / 3600 / 24

        out = xci.precip_seasonality(a)
        np.testing.assert_array_almost_equal(out, 206.29127187)

        p_weekly = xci.precip_accumulation(a, freq="7D")
        p_weekly.attrs["units"] = "mm week-1"
        out = xci.precip_seasonality(p_weekly)
        np.testing.assert_array_almost_equal(out, 197.25293501)

        p_month = xci.precip_accumulation(a, freq="MS")
        p_month.attrs["units"] = "mm month-1"
        out = xci.precip_seasonality(p_month)
        np.testing.assert_array_almost_equal(out, 208.71994117)


class TestPrecipWettestDriestQuarter:
    def test_exceptions(self, pr_series):
        a = np.zeros(365 * 2)
        a += 1 / 3600 / 24
        a = pr_series(a, start="1971-01-01")
        a[(a.time.dt.month == 9)] += 5 / 3600 / 24
        a[(a.time.dt.month == 3)] += -1 / 3600 / 24

        with pytest.raises(NotImplementedError):
            xci.prcptot_wetdry_quarter(a, op="wettest", src_timestep="toto")
        with pytest.raises(NotImplementedError):
            xci.prcptot_wetdry_quarter(a, op="toto", src_timestep="D")

    def test_simple(self, pr_series):
        a = np.zeros(365 * 2)
        a += 1 / 3600 / 24
        a = pr_series(a, start="1971-01-01")
        a[(a.time.dt.month == 9)] += 5 / 3600 / 24
        a[(a.time.dt.month == 3)] += -1 / 3600 / 24

        out = xci.prcptot_wetdry_quarter(a, op="wettest", src_timestep="D")
        np.testing.assert_array_almost_equal(out, [241, 241])

        out = xci.prcptot_wetdry_quarter(a, op="driest", src_timestep="D")
        np.testing.assert_array_almost_equal(out, [60, 60])

    def test_weekly_monthly(self, pr_series):
        a = np.zeros(365 * 2)
        a += 1 / 3600 / 24
        a = pr_series(a, start="1971-01-01")
        a[(a.time.dt.month == 9)] += 5 / 3600 / 24
        a[(a.time.dt.month == 3)] += -1 / 3600 / 24

        p_weekly = xci.precip_accumulation(a, freq="7D")
        p_weekly.attrs["units"] = "mm week-1"
        out = xci.prcptot_wetdry_quarter(p_weekly, op="wettest", src_timestep="W")
        np.testing.assert_array_almost_equal(out, [241, 241])
        out = xci.prcptot_wetdry_quarter(p_weekly, op="driest", src_timestep="W")
        np.testing.assert_array_almost_equal(out, [60, 60])

        p_month = xci.precip_accumulation(a, freq="MS")
        p_month.attrs["units"] = "mm month-1"
        out = xci.prcptot_wetdry_quarter(p_month, op="wettest", src_timestep="M")
        np.testing.assert_array_almost_equal(out, [242, 242])
        out = xci.prcptot_wetdry_quarter(p_month, op="driest", src_timestep="M")
        np.testing.assert_array_almost_equal(out, [58, 59])

    def test_convertunits_nondaily(self, pr_series):
        a = np.zeros(365 * 2)
        a += 1 / 3600 / 24
        a = pr_series(a, start="1971-01-01")
        a[(a.time.dt.month == 9)] += 5 / 3600 / 24
        a[(a.time.dt.month == 3)] += -1 / 3600 / 24
        p_month = xci.precip_accumulation(a, freq="MS")
        p_month_m = p_month / 10
        p_month_m.attrs["units"] = "cm month-1"
        out = xci.prcptot_wetdry_quarter(p_month_m, op="wettest", src_timestep="M")
        np.testing.assert_array_almost_equal(out, [24.2, 24.2])


class TestTempWetDryPrecipWarmColdQuarter:
    @staticmethod
    def get_data(tas_series, pr_series):
        np.random.seed(123)
        times = pd.date_range("2000-01-01", "2001-12-31", name="time")
        annual_cycle = np.sin(2 * np.pi * (times.dayofyear.values / 365.25 - 0.28))
        base = 10 + 15 * annual_cycle.reshape(-1, 1)
        values = base + 3 * np.random.randn(annual_cycle.size, 1) + K2C
        tas = tas_series(values.squeeze(), start="2001-01-01").sel(
            time=slice("2001", "2002")
        )
        base = 15 * annual_cycle.reshape(-1, 1)
        values = base + 10 + 10 * np.random.randn(annual_cycle.size, 1)
        values = values / 3600 / 24
        values[values < 0] = 0
        pr = pr_series(values.squeeze(), start="2001-01-01").sel(
            time=slice("2001", "2002")
        )
        return tas, pr

    @pytest.mark.parametrize(
        "freq,units,op,expected",
        [
            (("D", "D"), "mm/day", "wettest", [296.22664037, 296.99585849]),
            (("7D", "W"), "mm/week", "wettest", [296.22664037, 296.99585849]),
            (("MS", "M"), "mm/month", "wettest", [296.25598395, 296.98613685]),
            (("D", "D"), "mm/day", "driest", [272.161376, 269.31008671]),
            (("7D", "W"), "mm/week", "driest", [272.161376, 269.31008671]),
            (("MS", "M"), "mm/month", "driest", [272.00644843, 269.04077039]),
        ],
    )
    @pytest.mark.parametrize("use_dask", [True, False])
    def test_tg_wetdry(
        self, tas_series, pr_series, use_dask, freq, units, op, expected
    ):
        tas, pr = self.get_data(tas_series, pr_series)
        freq, src_timestep = freq
        pr = xci.precip_accumulation(pr, freq=freq)
        pr.attrs["units"] = units

        tas = xci.tg_mean(tas, freq=freq)

        if use_dask:
            if freq == "D":
                pytest.skip("Daily input freq and dask arrays not working")
            tas = tas.expand_dims(lat=[0, 1, 2, 3]).chunk({"lat": 1})
            pr = pr.expand_dims(lat=[0, 1, 2, 3]).chunk({"lat": 1})

        out = xci.tg_mean_wetdry_quarter(
            tas=tas, pr=pr, freq="YS", src_timestep=src_timestep, op=op
        )
        if use_dask:
            out = out.isel(lat=0)
        np.testing.assert_array_almost_equal(out, expected)

    @pytest.mark.parametrize(
        "freq,srcts,period,op,expected",
        [
            ("D", "D", "day", "warmest", [2021.82232981, 2237.15117103]),
            ("7D", "W", "week", "warmest", [2021.82232981, 2237.15117103]),
            ("MS", "M", "month", "warmest", [2038.54763205, 2247.47136629]),
            ("D", "D", "day", "coldest", [311.91895223, 264.50013361]),
            ("7D", "W", "week", "coldest", [311.91895223, 264.50013361]),
            ("MS", "M", "month", "coldest", [311.91895223, 259.36682028]),
        ],
    )
    def test_pr_warmcold(
        self, tas_series, pr_series, freq, srcts, period, op, expected
    ):
        tas, pr = self.get_data(tas_series, pr_series)
        pr = convert_units_to(xci.precip_accumulation(pr, freq=freq), "mm")
        pr.attrs["units"] = f"{pr.units} / {period}"

        tas = xci.tg_mean(tas, freq=freq)

        out = xci.prcptot_warmcold_quarter(
            tas=tas, pr=pr, freq="YS", src_timestep=srcts, op=op
        )
        np.testing.assert_array_almost_equal(out, expected)


class TestTempWarmestColdestQuarter:
    def test_simple(self, tas_series):
        a = np.zeros(365 * 2)
        a = tas_series(a + K2C, start="1971-01-01")
        a[(a.time.dt.season == "JJA") & (a.time.dt.year == 1971)] += 22
        a[(a.time.dt.season == "SON") & (a.time.dt.year == 1972)] += 25

        a[(a.time.dt.season == "DJF") & (a.time.dt.year == 1971)] += -15
        a[(a.time.dt.season == "MAM") & (a.time.dt.year == 1972)] += -10

        with pytest.raises(NotImplementedError):
            xci.tg_mean_warmcold_quarter(a, op="warmest", src_timestep="toto")

        with pytest.raises(KeyError):
            xci.tg_mean_warmcold_quarter(a, op="toto", src_timestep="D")

        out = xci.tg_mean_warmcold_quarter(a, op="warmest", src_timestep="D")
        np.testing.assert_array_almost_equal(out, [294.66648352, 298.15])

        out = xci.tg_mean_warmcold_quarter(a, op="coldest", src_timestep="D")
        np.testing.assert_array_almost_equal(out, [263.42472527, 263.25989011])

        t_weekly = xci.tg_mean(a, freq="7D")
        out = xci.tg_mean_warmcold_quarter(t_weekly, op="coldest", src_timestep="W")
        np.testing.assert_array_almost_equal(out, [263.42472527, 263.25989011])

        t_month = xci.tg_mean(a, freq="MS")
        out = xci.tg_mean_warmcold_quarter(t_month, op="coldest", src_timestep="M")
        np.testing.assert_array_almost_equal(out, [263.15, 263.15])

    def test_Celsius(self, tas_series):
        a = np.zeros(365 * 2)
        a = tas_series(a, start="1971-01-01")
        a.attrs["units"] = "°C"
        a[(a.time.dt.season == "JJA") & (a.time.dt.year == 1971)] += 22
        a[(a.time.dt.season == "SON") & (a.time.dt.year == 1972)] += 25

        a[
            (a.time.dt.month >= 1) & (a.time.dt.month <= 3) & (a.time.dt.year == 1971)
        ] += -15
        a[(a.time.dt.season == "MAM") & (a.time.dt.year == 1972)] += -10

        out = xci.tg_mean_warmcold_quarter(a, op="warmest", src_timestep="D")
        np.testing.assert_array_almost_equal(out, [21.51648352, 25])

        out = xci.tg_mean_warmcold_quarter(a, op="coldest", src_timestep="D")
        np.testing.assert_array_almost_equal(out, [-14.835165, -9.89011])


class TestPrcptot:
    @staticmethod
    def get_data(pr_series):
        pr = pr_series(np.zeros(365 * 2), start="1971-01-01")
        pr += 1 / 3600 / 24
        pr[0:7] += 10 / 3600 / 24
        pr[-7:] += 11 / 3600 / 24
        return pr

    @pytest.mark.parametrize(
        "freq,units,expected",
        [
            (("D", "D"), "mm/day", [435.0, 442.0]),
            (("7D", "W"), "mm/week", [441.0, 436.0]),
            (("MS", "M"), "mm/month", [435.0, 442.0]),
        ],
    )
    def test_simple(self, pr_series, freq, units, expected):
        pr = self.get_data(pr_series)
        freq, src_timestep = freq
        pr = xci.precip_accumulation(pr, freq=freq)
        pr.attrs["units"] = units
        out = xci.prcptot(pr=pr, freq="YS", src_timestep=src_timestep)
        np.testing.assert_array_almost_equal(out, expected)


class TestPrecipWettestDriestPeriod:
    @staticmethod
    def get_data(pr_series):
        pr = pr_series(np.zeros(365 * 2), start="1971-01-01")
        pr += 1 / 3600 / 24
        pr[0:7] += 10 / 3600 / 24
        pr[-7:] += 11 / 3600 / 24
        return pr

    @pytest.mark.parametrize(
        "freq,units,op,expected",
        [
            (("D", "D"), "mm/day", "wettest", [11.0, 12.0]),
            (("D", "D"), "mm/day", "driest", [1, 1]),
            (("7D", "W"), "mm/week", "wettest", [77, 62]),
            (("7D", "W"), "mm/week", "driest", [7, 7]),
            (("MS", "M"), "mm/month", "wettest", [101, 107]),
            (("MS", "M"), "mm/month", "driest", [28, 29]),
        ],
    )
    def test_simple(self, pr_series, freq, units, op, expected):
        pr = self.get_data(pr_series)
        freq, src_timestep = freq
        pr = xci.precip_accumulation(pr, freq=freq)
        pr.attrs["units"] = units
        out = xci.prcptot_wetdry_period(
            pr=pr, op=op, freq="YS", src_timestep=src_timestep
        )
        np.testing.assert_array_almost_equal(out, expected)


class TestIsothermality:
    @staticmethod
    def get_data(tasmin_series, tasmax_series):
        np.random.seed(123)
        times = pd.date_range("2000-01-01", "2001-12-31", name="time")
        annual_cycle = np.sin(2 * np.pi * (times.dayofyear.values / 365.25 - 0.28))
        base = 10 + 15 * annual_cycle.reshape(-1, 1)
        values = base + 3 * np.random.randn(annual_cycle.size, 1) + K2C
        tasmin = tasmin_series(values.squeeze(), start="2001-01-01").sel(
            time=slice("2001", "2002")
        )
        values = base + 10 + 3 * np.random.randn(annual_cycle.size, 1) + K2C
        tasmax = tasmax_series(values.squeeze(), start="2001-01-01").sel(
            time=slice("2001", "2002")
        )
        return tasmin, tasmax

    @pytest.mark.parametrize(
        "freq,expected",
        [
            ("D", [18.8700109, 19.40941685]),
            ("7D", [23.29006069, 23.36559839]),
            ("MS", [25.05925319, 25.09443682]),
        ],
    )
    def test_simple(self, tasmax_series, tasmin_series, freq, expected):
        tasmin, tasmax = self.get_data(tasmin_series, tasmax_series)

        # weekly
        tmin = tasmin.resample(time=freq).mean(dim="time", keep_attrs=True)
        tmax = tasmax.resample(time=freq).mean(dim="time", keep_attrs=True)
        out = xci.isothermality(tasmax=tmax, tasmin=tmin, freq="YS")
        np.testing.assert_array_almost_equal(out, expected)
        assert out.units == "%"


class TestWarmDayFrequency:
    def test_1d(self, tasmax_series):
        a = np.zeros(35)
        a[25:] = 31
        da = tasmax_series(a + K2C)
        wdf = xci.warm_day_frequency(da, freq="MS")
        np.testing.assert_allclose(wdf.values, [6, 4])
        wdf = xci.warm_day_frequency(da, freq="YS")
        np.testing.assert_allclose(wdf.values, [10])
        wdf = xci.warm_day_frequency(da, thresh="-1 C")
        np.testing.assert_allclose(wdf.values, [35])
        wdf = xci.warm_day_frequency(da, thresh="50 C")
        np.testing.assert_allclose(wdf.values, [0])


class TestWarmNightFrequency:
    def test_1d(self, tasmin_series):
        a = np.zeros(35)
        a[25:] = 23
        da = tasmin_series(a + K2C)
        wnf = xci.warm_night_frequency(da, freq="MS")
        np.testing.assert_allclose(wnf.values, [6, 4])
        wnf = xci.warm_night_frequency(da, freq="YS")
        np.testing.assert_allclose(wnf.values, [10])
        wnf = xci.warm_night_frequency(da, thresh="-1 C")
        np.testing.assert_allclose(wnf.values, [35])
        wnf = xci.warm_night_frequency(da, thresh="50 C")
        np.testing.assert_allclose(wnf.values, [0])


class TestTxTnDaysAbove:
    def test_1d(self, tasmax_series, tasmin_series):
        tn = tasmin_series(np.asarray([20, 23, 23, 23, 23, 22, 23, 23, 23, 23]) + K2C)
        tx = tasmax_series(np.asarray([29, 31, 31, 31, 29, 31, 31, 31, 31, 31]) + K2C)

        wmmtf = xci.tx_tn_days_above(tn, tx)
        np.testing.assert_allclose(wmmtf.values, [7])
        wmmtf = xci.tx_tn_days_above(tn, tx, thresh_tasmax="50 C")
        np.testing.assert_allclose(wmmtf.values, [0])
        wmmtf = xci.tx_tn_days_above(tn, tx, thresh_tasmax="0 C", thresh_tasmin="0 C")
        np.testing.assert_allclose(wmmtf.values, [10])


class TestWarmSpellDurationIndex:
    def test_simple(self, tasmax_series):
        i = 3650
        A = 10.0
        tx = (
            np.zeros(i)
            + A * np.sin(np.arange(i) / 365.0 * 2 * np.pi)
            + 0.1 * np.random.rand(i)
        )
        tx[10:20] += 2
        tx = tasmax_series(tx)
        tx90 = percentile_doy(tx, per=90).sel(percentiles=90)

        out = xci.warm_spell_duration_index(tx, tx90, freq="YS")
        assert out[0] == 10


class TestWinterRainRatio:
    def test_simple(self, pr_series, tas_series):
        pr = np.ones(450)
        pr = pr_series(pr, start="12/1/2000")
        pr = xr.concat((pr, pr), "dim0")

        tas = np.zeros(450) - 1
        tas[10:20] += 10
        tas = tas_series(tas + K2C, start="12/1/2000")
        tas = xr.concat((tas, tas), "dim0")

        out = xci.winter_rain_ratio(pr=pr, tas=tas)
        np.testing.assert_almost_equal(out.isel(dim0=0), [10.0 / (31 + 31 + 28), 0])


# I'd like to parametrize some of these tests so we don't have to write individual tests for each indicator.
class TestTG:
    @pytest.mark.parametrize(
        "ind,exp",
        [(xci.tg_mean, 283.1391), (xci.tg_min, 266.1117), (xci.tg_max, 292.1250)],
    )
    def test_simple(self, ind, exp):
        ds = open_dataset("ERA5/daily_surface_cancities_1990-1993.nc")
        out = ind(ds.tas.sel(location="Victoria"))
        np.testing.assert_almost_equal(out[0], exp, decimal=4)

    def test_indice_against_icclim(self, cmip3_day_tas):
        from xclim.indicators import icclim  # noqa

        with set_options(cf_compliance="log"):
            ind = xci.tg_mean(cmip3_day_tas)
            icclim = icclim.TG(cmip3_day_tas)

        np.testing.assert_array_equal(icclim, ind)


@pytest.mark.skip("Fire season computation is not the same as GFWED")
class TestFireWeatherIndex:
    nc_gfwed = os.path.join("FWI", "GFWED_sample_2017.nc")

    @pytest.mark.parametrize("use_dask", [True, False])
    def test_fire_weather_indexes(self, use_dask):
        ds = open_dataset(self.nc_gfwed)
        if use_dask:
            ds = ds.chunk({"loc": 1})
        fwis = xci.fire_weather_indexes(
            ds.tas.sel(time=slice("2017-03-03", None)),
            ds.prbc.sel(time=slice("2017-03-03", None)),
            ds.sfcwind.sel(time=slice("2017-03-03", None)),
            ds.rh.sel(time=slice("2017-03-03", None)),
            ds.lat,
            ffmc0=ds.FFMC.sel(time="2017-03-02"),
            dmc0=ds.DMC.sel(time="2017-03-02"),
            dc0=ds.DC.sel(time="2017-03-02"),
        )
        for ind, name in zip(fwis, ["DC", "DMC", "FFMC", "ISI", "BUI", "FWI"]):
            np.testing.assert_allclose(
                ind.where(ds[name].notnull()).sel(time=slice("2017-06-01", None)),
                ds[name].sel(time=slice("2017-06-01", None)),
                rtol=1e-2,
                atol=1e-2,
            )

    @pytest.mark.parametrize("use_dask", [True, False])
    def test_drought_code(self, use_dask):
        ds = open_dataset(self.nc_gfwed)
        if use_dask:
            ds = ds.chunk({"loc": 1})
        dc = xci.drought_code(
            ds.tas.sel(time=slice("2017-03-03", None)),
            ds.prbc.sel(time=slice("2017-03-03", None)),
            ds.lat,
            dc0=ds.DC.sel(time="2017-03-02"),
        )
        np.testing.assert_allclose(
            dc.where(ds.DC.notnull()).sel(time=slice("2017-06-01", None)),
            ds.DC.sel(time=slice("2017-06-01", None)),
            rtol=1e-2,
            atol=1e-2,
        )


@pytest.fixture(scope="session")
def cmip3_day_tas():
    # xr.set_options(enable_cftimeindex=False)
    ds = open_dataset(os.path.join("cmip3", "tas.sresb1.giss_model_e_r.run1.atm.da.nc"))
    yield ds.tas
    ds.close()


class TestWindConversion:
    da_uas = xr.DataArray(
        np.array([[3.6, -3.6], [-1, 0]]),
        coords={"lon": [-72, -72], "lat": [55, 55]},
        dims=["lon", "lat"],
    )
    da_uas.attrs["units"] = "km/h"
    da_vas = xr.DataArray(
        np.array([[3.6, 3.6], [-1, -18]]),
        coords={"lon": [-72, -72], "lat": [55, 55]},
        dims=["lon", "lat"],
    )
    da_vas.attrs["units"] = "km/h"
    da_wind = xr.DataArray(
        np.array([[np.hypot(3.6, 3.6), np.hypot(3.6, 3.6)], [np.hypot(1, 1), 18]]),
        coords={"lon": [-72, -72], "lat": [55, 55]},
        dims=["lon", "lat"],
    )
    da_wind.attrs["units"] = "km/h"
    da_windfromdir = xr.DataArray(
        np.array([[225, 135], [0, 360]]),
        coords={"lon": [-72, -72], "lat": [55, 55]},
        dims=["lon", "lat"],
    )
    da_windfromdir.attrs["units"] = "degree"

    def test_uas_vas_2_sfcwind(self):
        wind, windfromdir = xci.uas_vas_2_sfcwind(self.da_uas, self.da_vas)

        assert np.all(
            np.around(wind.values, decimals=10)
            == np.around(self.da_wind.values / 3.6, decimals=10)
        )
        assert np.all(
            np.around(windfromdir.values, decimals=10)
            == np.around(self.da_windfromdir.values, decimals=10)
        )

    def test_sfcwind_2_uas_vas(self):
        uas, vas = xci.sfcwind_2_uas_vas(self.da_wind, self.da_windfromdir)

        assert np.all(np.around(uas.values, decimals=10) == np.array([[1, -1], [0, 0]]))
        assert np.all(
            np.around(vas.values, decimals=10)
            == np.around(np.array([[1, 1], [-(np.hypot(1, 1)) / 3.6, -5]]), decimals=10)
        )


@pytest.mark.parametrize(
    "method", ["bohren98", "tetens30", "sonntag90", "goffgratch46", "wmo08"]
)
@pytest.mark.parametrize(
    "invalid_values,exp0", [("clip", 100), ("mask", np.nan), (None, 151)]
)
def test_relative_humidity_dewpoint(
    tas_series, rh_series, method, invalid_values, exp0
):
    np.testing.assert_allclose(
        xci.relative_humidity(
            tas=tas_series(np.array([-20, -10, -1, 10, 20, 25, 30, 40, 60]) + K2C),
            dtas=tas_series(np.array([-15, -10, -2, 5, 10, 20, 29, 20, 30]) + K2C),
            method=method,
            invalid_values=invalid_values,
        ),
        # Expected values obtained by hand calculation
        rh_series([exp0, 100, 93, 71, 52, 73, 94, 31, 20]),
        rtol=0.02,
        atol=1,
    )


@pytest.mark.parametrize("method", ["tetens30", "sonntag90", "goffgratch46", "wmo08"])
@pytest.mark.parametrize(
    "ice_thresh,exp0", [(None, [125, 286, 568]), ("0 degC", [103, 260, 563])]
)
def test_saturation_vapor_pressure(tas_series, method, ice_thresh, exp0):
    tas = tas_series(np.array([-20, -10, -1, 10, 20, 25, 30, 40, 60]) + K2C)
    # Expected values obtained with the Sonntag90 method
    e_sat_exp = exp0 + [1228, 2339, 3169, 4247, 7385, 19947]

    e_sat = xci.saturation_vapor_pressure(
        tas=tas,
        method=method,
        ice_thresh=ice_thresh,
    )
    np.testing.assert_allclose(e_sat, e_sat_exp, atol=0.5, rtol=0.005)


@pytest.mark.parametrize("method", ["tetens30", "sonntag90", "goffgratch46", "wmo08"])
@pytest.mark.parametrize(
    "invalid_values,exp0", [("clip", 100), ("mask", np.nan), (None, 188)]
)
def test_relative_humidity(
    tas_series, rh_series, huss_series, ps_series, method, invalid_values, exp0
):
    tas = tas_series(np.array([-10, -10, 10, 20, 35, 50, 75, 95]) + K2C)
    # Expected values obtained with the Sonntag90 method
    rh_exp = rh_series([exp0, 63.0, 66.0, 34.0, 14.0, 6.0, 1.0, 0.0])
    ps = ps_series([101325] * 8)
    huss = huss_series([0.003, 0.001] + [0.005] * 7)

    rh = xci.relative_humidity(
        tas=tas,
        huss=huss,
        ps=ps,
        method=method,
        invalid_values=invalid_values,
        ice_thresh="0 degC",
    )
    np.testing.assert_allclose(rh, rh_exp, atol=0.5, rtol=0.005)


@pytest.mark.parametrize("method", ["tetens30", "sonntag90", "goffgratch46", "wmo08"])
@pytest.mark.parametrize(
    "invalid_values,exp0", [("clip", 1.4e-2), ("mask", np.nan), (None, 2.2e-2)]
)
def test_specific_humidity(
    tas_series, rh_series, huss_series, ps_series, method, invalid_values, exp0
):
    tas = tas_series(np.array([20, -10, 10, 20, 35, 50, 75, 95]) + K2C)
    rh = rh_series([150, 10, 90, 20, 80, 50, 70, 40, 30])
    ps = ps_series(1000 * np.array([100] * 4 + [101] * 4))
    # Expected values obtained with the Sonntag90 method
    huss_exp = huss_series(
        [exp0, 1.6e-4, 6.9e-3, 3.0e-3, 2.9e-2, 4.1e-2, 2.1e-1, 5.7e-1]
    )

    huss = xci.specific_humidity(
        tas=tas,
        rh=rh,
        ps=ps,
        method=method,
        invalid_values=invalid_values,
        ice_thresh="0 degC",
    )
    np.testing.assert_allclose(huss, huss_exp, atol=1e-4, rtol=0.05)


def test_degree_days_exceedance_date(tas_series):
    tas = tas_series(np.ones(366) + K2C, start="2000-01-01")

    out = xci.degree_days_exceedance_date(
        tas, thresh="0 degC", op=">", sum_thresh="150 K days"
    )
    assert out[0] == 151

    out = xci.degree_days_exceedance_date(
        tas, thresh="2 degC", op="<", sum_thresh="150 degC days"
    )
    assert out[0] == 151

    out = xci.degree_days_exceedance_date(
        tas, thresh="2 degC", op="<", sum_thresh="150 K days", after_date="04-15"
    )
    assert out[0] == 256

    for attr in ["units", "is_dayofyear", "calendar"]:
        assert attr in out.attrs.keys()
    assert out.attrs["units"] == ""
    assert out.attrs["is_dayofyear"] == 1


@pytest.mark.parametrize("method,exp", [("binary", [1, 1, 1, 1, 1, 0, 0, 0, 0, 0])])
def test_snowfall_approximation(pr_series, tasmax_series, method, exp):
    pr = pr_series(np.ones(10))
    tasmax = tasmax_series(np.arange(10) + K2C)

    prsn = xci.snowfall_approximation(pr, tas=tasmax, thresh="5 degC", method=method)

    np.testing.assert_allclose(prsn, exp, atol=1e-5, rtol=1e-3)


@pytest.mark.parametrize("method,exp", [("binary", [0, 0, 0, 0, 0, 1, 1, 1, 1, 1])])
def test_rain_approximation(pr_series, tas_series, method, exp):
    pr = pr_series(np.ones(10))
    tas = tas_series(np.arange(10) + K2C)

    prlp = xci.rain_approximation(pr, tas=tas, thresh="5 degC", method=method)

    np.testing.assert_allclose(prlp, exp, atol=1e-5, rtol=1e-3)


def test_first_snowfall(prsn_series):
    prsn = prsn_series(30 - abs(np.arange(366) - 180), start="2000-01-01")
    out = xci.first_snowfall(prsn, thresh="15 kg m-2 s-1", freq="YS")
    assert out[0] == 166
    for attr in ["units", "is_dayofyear", "calendar"]:
        assert attr in out.attrs.keys()
    assert out.attrs["units"] == ""
    assert out.attrs["is_dayofyear"] == 1


def test_last_snowfall(prsn_series):
    prsn = prsn_series(30 - abs(np.arange(366) - 180), start="2000-01-01")
    out = xci.last_snowfall(prsn, thresh="15 kg m-2 s-1", freq="YS")
    assert out[0] == 196


def test_days_with_snow(prsn_series):
    prsn = prsn_series(np.arange(365), start="2000-01-01")
    out = xci.days_with_snow(prsn)
    assert len(out) == 2
    # Days with 0 and 1 are not counted, because condition is > thresh, not >=.
    assert sum(out) == 364

    out = xci.days_with_snow(prsn, low="10 kg m-2 s-1", high="20 kg m-2 s-1")
    np.testing.assert_array_equal(out, [10, 0])
    assert out.units == "d"


def test_snow_cover_duration(snd_series):
    a = np.ones(366) / 100.0
    a[10:20] = 0.3
    snd = snd_series(a)
    out = xci.snow_cover_duration(snd)
    assert len(out) == 2
    assert out[0] == 10


def test_continous_snow_cover_start(snd_series):
    snd = snd_series(np.arange(366) / 100.0)
    out = xci.continuous_snow_cover_start(snd)
    assert len(out) == 2
    np.testing.assert_array_equal(out, [snd.time.dt.dayofyear[0].data + 2, np.nan])
    for attr in ["units", "is_dayofyear", "calendar"]:
        assert attr in out.attrs.keys()
    assert out.attrs["units"] == ""
    assert out.attrs["is_dayofyear"] == 1


def test_continuous_snow_cover_end(snd_series):
    a = np.concatenate(
        [
            np.zeros(100),
            np.arange(10),
            10 * np.ones(100),
            10 * np.arange(10)[::-1],
            np.zeros(146),
        ]
    )
    snd = snd_series(a / 100.0)
    out = xci.continuous_snow_cover_end(snd)
    assert len(out) == 2
    doy = snd.time.dt.dayofyear[0].data
    np.testing.assert_array_equal(out, [(doy + 219) % 366, np.nan])
    for attr in ["units", "is_dayofyear", "calendar"]:
        assert attr in out.attrs.keys()
    assert out.attrs["units"] == ""
    assert out.attrs["is_dayofyear"] == 1


def test_high_precip_low_temp(pr_series, tasmin_series):
    pr = pr_series([0, 1, 2, 0, 0])
    tas = tasmin_series(np.array([0, 0, 1, 1]) + K2C)

    out = xci.high_precip_low_temp(pr, tas, pr_thresh="1 kg m-2 s-1", tas_thresh="1 C")
    np.testing.assert_array_equal(out, [1])


def test_blowing_snow(snd_series, ws_series):
    snd = snd_series([0, 0.1, 0.2, 0, 0, 0.1, 0.3, 0.5, 0.7, 0])
    w = ws_series([9, 0, 0, 0, 0, 1, 1, 0, 5, 0])

    out = xci.blowing_snow(snd, w, snd_thresh="50 cm", sfcWind_thresh="4 km/h")
    np.testing.assert_array_equal(out, [1])


def test_winter_storm(snd_series):
    snd = snd_series([0, 0.5, 0.2, 0.7, 0, 0.4])
    out = xci.winter_storm(snd, thresh="30 cm")
    np.testing.assert_array_equal(out, [3])


<<<<<<< HEAD
def test_wind_chill(tas_series, ws_series):
    tas = tas_series(np.array([-1, -10, -20, 10, -15]) + K2C)
    sfcWind = ws_series([10, 60, 20, 6, 2])

    out = xci.wind_chill_index(tas=tas, sfcWind=sfcWind)
    # Expected values taken from the online calculator of the ECCC.
    # The calculator was altered to remove the rounding of the output.
    np.testing.assert_allclose(
        out,
        [-4.509267062481955, -22.619869069856854, -30.478945408950928, np.NaN, -16.443],
    )

    out = xci.wind_chill_index(tas=tas, sfcWind=sfcWind, method="US")
    assert out[-1].isnull()
=======
@pytest.mark.parametrize(
    "op,exp", [("max", 11), ("sum", 21), ("count", 3), ("mean", 7)]
)
def test_freezethaw_spell(tasmin_series, tasmax_series, op, exp):
    tmin = np.ones(365)
    tmax = np.ones(365)

    tmin[3:5] = -1
    tmin[10:15] = -1
    tmin[20:31] = -1
    tmin[50:55] = -1

    tasmax = tasmax_series(tmax + K2C)
    tasmin = tasmin_series(tmin + K2C)

    out = xci.multiday_temperature_swing(
        tasmin=tasmin, tasmax=tasmax, freq="AS-JUL", window=3, op=op
    )
    np.testing.assert_array_equal(out, exp)
>>>>>>> 912049eb
<|MERGE_RESOLUTION|>--- conflicted
+++ resolved
@@ -1873,7 +1873,27 @@
     np.testing.assert_array_equal(out, [3])
 
 
-<<<<<<< HEAD
+@pytest.mark.parametrize(
+    "op,exp", [("max", 11), ("sum", 21), ("count", 3), ("mean", 7)]
+)
+def test_freezethaw_spell(tasmin_series, tasmax_series, op, exp):
+    tmin = np.ones(365)
+    tmax = np.ones(365)
+
+    tmin[3:5] = -1
+    tmin[10:15] = -1
+    tmin[20:31] = -1
+    tmin[50:55] = -1
+
+    tasmax = tasmax_series(tmax + K2C)
+    tasmin = tasmin_series(tmin + K2C)
+
+    out = xci.multiday_temperature_swing(
+        tasmin=tasmin, tasmax=tasmax, freq="AS-JUL", window=3, op=op
+    )
+    np.testing.assert_array_equal(out, exp)
+
+
 def test_wind_chill(tas_series, ws_series):
     tas = tas_series(np.array([-1, -10, -20, 10, -15]) + K2C)
     sfcWind = ws_series([10, 60, 20, 6, 2])
@@ -1887,25 +1907,4 @@
     )
 
     out = xci.wind_chill_index(tas=tas, sfcWind=sfcWind, method="US")
-    assert out[-1].isnull()
-=======
-@pytest.mark.parametrize(
-    "op,exp", [("max", 11), ("sum", 21), ("count", 3), ("mean", 7)]
-)
-def test_freezethaw_spell(tasmin_series, tasmax_series, op, exp):
-    tmin = np.ones(365)
-    tmax = np.ones(365)
-
-    tmin[3:5] = -1
-    tmin[10:15] = -1
-    tmin[20:31] = -1
-    tmin[50:55] = -1
-
-    tasmax = tasmax_series(tmax + K2C)
-    tasmin = tasmin_series(tmin + K2C)
-
-    out = xci.multiday_temperature_swing(
-        tasmin=tasmin, tasmax=tasmax, freq="AS-JUL", window=3, op=op
-    )
-    np.testing.assert_array_equal(out, exp)
->>>>>>> 912049eb
+    assert out[-1].isnull()