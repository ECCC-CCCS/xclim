--- conflicted
+++ resolved
@@ -181,7 +181,6 @@
         assert (np.allclose(target, out_std.values))
 
 
-<<<<<<< HEAD
 class Test_wet_days():
     # testing of wet_day and daily_intensity, both are related
 
@@ -248,7 +247,8 @@
         assert (np.allclose(di2, dis.values[0, 1, 0]))
         assert (np.isnan(di.values[0, -1, -1]))
         assert (np.isnan(dis.values[0, -1, -1]))
-=======
+
+        
 class Test_tx_min():
     def time_series(self, values):
         coords = pd.date_range('7/1/2000', periods=len(values), freq=pd.DateOffset(days=1))
@@ -261,7 +261,6 @@
         a = self.time_series(np.array([20, 25, -15, 19]) + K2C)
         txm = xci.tx_min(a, freq='YS')
         assert txm.cell_methods == 'time: minimum within years'
->>>>>>> d1a9bd31
 
 
 # I'd like to parametrize some of these tests so we don't have to write individual tests for each indicator.
