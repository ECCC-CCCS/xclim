import numpy as np
import pandas as pd
import pytest
import xarray as xr

from xclim.downscaling import utils as u


def test_jitter_under_thresh():
    da = xr.DataArray([0.5, 2.1, np.nan])
    out = u.jitter_under_thresh(da, 1)

    assert da[0] != out[0]
    assert da[0] < 1
    assert da[0] > 0
    np.testing.assert_allclose(da[1:], out[1:])


def test_equally_spaced_nodes():
    x = u.equally_spaced_nodes(5)
    assert len(x) == 7
    d = np.diff(x)
    np.testing.assert_almost_equal(d[0], d[1] / 2, 3)

    x = u.equally_spaced_nodes(1, eps=None)
    np.testing.assert_almost_equal(x[0], 0.5)


@pytest.mark.parametrize("method", ["nan", "constant"])
def test_extrapolate_qm(make_qm, method):
    qm = make_qm(np.arange(6).reshape(2, 3))
    xq = make_qm(np.arange(6).reshape(2, 3))

    q, x = u.extrapolate_qm(qm, xq, method=method)

    assert isinstance(q, xr.DataArray)
    assert isinstance(x, xr.DataArray)


# class TestReindex:
#     def test_month(self, make_qm):
#         qm = make_qm(np.arange(6).reshape(2, 3))
#         xq = make_qm(np.arange(6).reshape(2, 3))

#         out = u.reindex(qm, xq, extrapolation="nan")
#         np.testing.assert_array_equal(
#             out.T,
#             [
#                 [0, np.nan, np.nan],
#                 [1, 1, np.nan],
#                 [2, 2, 2],
#                 [3, 3, 3],
#                 [np.nan, 4, 4],
#                 [np.nan, np.nan, 5],
#             ],
#         )

#         out = u.reindex(qm, xq, extrapolation="constant")
#         np.testing.assert_array_equal(
#             out.T,
#             [
#                 [0, 1, 2],
#                 [0, 1, 2],
#                 [1, 1, 2],
#                 [2, 2, 2],
#                 [3, 3, 3],
#                 [3, 4, 4],
#                 [3, 4, 5],
#                 [3, 4, 5],
#             ],
#         )

#         assert out.dims == ("month", "x")
#         assert isinstance(out.attrs["quantiles"], np.ndarray)

#     def test_time(self, make_qm):
#         qm = make_qm(np.arange(4), "time")
#         xq = make_qm(np.arange(4), "time")

#         out = u.reindex(qm, xq, extrapolation="nan")
#         assert out.dims == ("x",)
#         assert isinstance(out.attrs["quantiles"], np.ndarray)

#         np.testing.assert_array_equal(out.x, xq)


def test_adjust_freq_1d_simple_nan():
    a = np.array([0, 0, 1, np.nan, 3, 4])
    b = np.array([0, 0, 0, 1, np.nan, 3])

    out = u._adjust_freq_1d(a, b, 1)
    np.testing.assert_equal(out, [0, 0, 0, np.nan, 3, 4])

    out = u._adjust_freq_1d(b, a, 1)
    np.testing.assert_equal(out, [0, 0, 1, 1, np.nan, 3])


def test_adjust_freq_1d_dist():
    v = np.random.randint(1, 100, 1000).astype(float)
    b = np.where(v < 30, v / 30, v)  # sim
    a = np.where(v < 10, v / 30, v)  # obs

    out = u._adjust_freq_1d(b, a, 1)
<<<<<<< HEAD
    np.testing.assert_array_less(1, out[(a >= 10) & (a < 30)])
=======

    # The threshold we should check against is the corresponding threshold for b, not 1.
    np.testing.assert_array_less(1, out[(v >= 10) & (v < 30)])
    np.testing.assert_array_equal(out[v >= 30], a[v >= 30])


def test_adjust_freq_1d_dist_nan():
    v = np.random.randint(1, 100, 1000).astype(float)
    b = np.where(v < 40, v / 40, v)  # sim 40% under thresh
    a = np.where(v < 10, v / 30, v)  # obs 10% under thresh
    # a[-1:] = np.nan  # 20 % under thresh when discounting nans

    out = u._adjust_freq_1d(b, a, 1)

    # Some of these could be lower than tresh because they are randomly generated.
    np.testing.assert_array_less(1, out[(a >= 10) & (a < 40)])

    # Some of these could have been set to 0 due to the nans
    np.testing.assert_array_equal(out[a >= 40], a[a >= 40])
>>>>>>> 8e30724f


def test_adjust_freq():
    time = pd.date_range("1993-01-01", "2000-12-31", freq="D")
    prvals = np.random.randint(0, 100, size=(time.size, 3))
    pr = xr.DataArray(
        prvals, coords={"time": time, "lat": [0, 1, 2]}, dims=("time", "lat")
    )
    prsim = xr.where(pr < 20, pr / 20, pr)
    probs = xr.where(pr < 10, pr / 20, pr)
    prsim_ad = u.adjust_freq(probs, prsim, 1, "time.month")

    xr.testing.assert_equal(
        (probs < 1).groupby("time.month").sum().T,
        (prsim_ad < 1).groupby("time.month").sum(),
    )

    u.adjust_freq(probs, prsim, 1, "time")<|MERGE_RESOLUTION|>--- conflicted
+++ resolved
@@ -101,9 +101,6 @@
     a = np.where(v < 10, v / 30, v)  # obs
 
     out = u._adjust_freq_1d(b, a, 1)
-<<<<<<< HEAD
-    np.testing.assert_array_less(1, out[(a >= 10) & (a < 30)])
-=======
 
     # The threshold we should check against is the corresponding threshold for b, not 1.
     np.testing.assert_array_less(1, out[(v >= 10) & (v < 30)])
@@ -123,7 +120,6 @@
 
     # Some of these could have been set to 0 due to the nans
     np.testing.assert_array_equal(out[a >= 40], a[a >= 40])
->>>>>>> 8e30724f
 
 
 def test_adjust_freq():
